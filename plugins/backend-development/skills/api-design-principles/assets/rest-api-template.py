"""
Production-ready REST API template using FastAPI.
Includes pagination, filtering, error handling, and best practices.
"""

from fastapi import FastAPI, HTTPException, Query, Path, Depends, status
from fastapi.middleware.cors import CORSMiddleware
<<<<<<< HEAD
=======
from fastapi.middleware.trustedhost import TrustedHostMiddleware
>>>>>>> 12f3ff45
from fastapi.responses import JSONResponse
from pydantic import BaseModel, Field, EmailStr, ConfigDict
from typing import Optional, List, Any
from datetime import datetime
from enum import Enum

app = FastAPI(
    title="API Template",
    version="1.0.0",
    docs_url="/api/docs"
)

<<<<<<< HEAD
# Security: CORS Middleware
# Configure this appropriately for your environment
app.add_middleware(
    CORSMiddleware,
    allow_origins=["http://localhost:3000"],  # Add your frontend origins here
    allow_credentials=True,
=======
# Security Middleware
# Trusted Host: Prevents HTTP Host Header attacks
app.add_middleware(
    TrustedHostMiddleware,
    allowed_hosts=["*"] # TODO: Configure this in production, e.g. ["api.example.com"]
)

# CORS: Configures Cross-Origin Resource Sharing
app.add_middleware(
    CORSMiddleware,
    allow_origins=["*"], # TODO: Update this with specific origins in production
    allow_credentials=False, # TODO: Set to True if you need cookies/auth headers, but restrict origins
>>>>>>> 12f3ff45
    allow_methods=["*"],
    allow_headers=["*"],
)

# Models
class UserStatus(str, Enum):
    ACTIVE = "active"
    INACTIVE = "inactive"
    SUSPENDED = "suspended"

class UserBase(BaseModel):
    email: EmailStr
    name: str = Field(..., min_length=1, max_length=100)
    status: UserStatus = UserStatus.ACTIVE

class UserCreate(UserBase):
    password: str = Field(..., min_length=8)

class UserUpdate(BaseModel):
    email: Optional[EmailStr] = None
    name: Optional[str] = Field(None, min_length=1, max_length=100)
    status: Optional[UserStatus] = None

class User(UserBase):
    id: str
    created_at: datetime
    updated_at: datetime

    model_config = ConfigDict(from_attributes=True)

# Pagination
class PaginationParams(BaseModel):
    page: int = Field(1, ge=1)
    page_size: int = Field(20, ge=1, le=100)

class PaginatedResponse(BaseModel):
    items: List[Any]
    total: int
    page: int
    page_size: int
    pages: int

# Error handling
class ErrorDetail(BaseModel):
    field: Optional[str] = None
    message: str
    code: str

class ErrorResponse(BaseModel):
    error: str
    message: str
    details: Optional[List[ErrorDetail]] = None

@app.exception_handler(HTTPException)
async def http_exception_handler(request, exc):
    return JSONResponse(
        status_code=exc.status_code,
        content=ErrorResponse(
            error=exc.__class__.__name__,
            message=exc.detail if isinstance(exc.detail, str) else exc.detail.get("message", "Error"),
            details=exc.detail.get("details") if isinstance(exc.detail, dict) else None
        ).model_dump()
    )

# Endpoints
@app.get("/api/users", response_model=PaginatedResponse, tags=["Users"])
async def list_users(
    page: int = Query(1, ge=1),
    page_size: int = Query(20, ge=1, le=100),
    status: Optional[UserStatus] = Query(None),
    search: Optional[str] = Query(None)
):
    """List users with pagination and filtering."""
    # Mock implementation
    total = 100
    items = [
        User(
            id=str(i),
            email=f"user{i}@example.com",
            name=f"User {i}",
            status=UserStatus.ACTIVE,
            created_at=datetime.now(),
            updated_at=datetime.now()
        ).model_dump()
        for i in range((page-1)*page_size, min(page*page_size, total))
    ]

    return PaginatedResponse(
        items=items,
        total=total,
        page=page,
        page_size=page_size,
        pages=(total + page_size - 1) // page_size
    )

@app.post("/api/users", response_model=User, status_code=status.HTTP_201_CREATED, tags=["Users"])
async def create_user(user: UserCreate):
    """Create a new user."""
    # Mock implementation
    # SECURITY: In a real application, you must hash the password before storage!
    # e.g., hashed_password = hash_password(user.password)

    return User(
        id="123",
        email=user.email,
        name=user.name,
        status=user.status,
        created_at=datetime.now(),
        updated_at=datetime.now()
    )

@app.get("/api/users/{user_id}", response_model=User, tags=["Users"])
async def get_user(user_id: str = Path(..., description="User ID")):
    """Get user by ID."""
    # Mock: Check if exists
    if user_id == "999":
        raise HTTPException(
            status_code=status.HTTP_404_NOT_FOUND,
            detail={"message": "User not found", "details": {"id": user_id}}
        )

    return User(
        id=user_id,
        email="user@example.com",
        name="User Name",
        status=UserStatus.ACTIVE,
        created_at=datetime.now(),
        updated_at=datetime.now()
    )

@app.patch("/api/users/{user_id}", response_model=User, tags=["Users"])
async def update_user(user_id: str, update: UserUpdate):
    """Partially update user."""
    # Validate user exists
    existing = await get_user(user_id)

    # Apply updates
    update_data = update.model_dump(exclude_unset=True)
    for field, value in update_data.items():
        setattr(existing, field, value)

    existing.updated_at = datetime.now()
    return existing

@app.delete("/api/users/{user_id}", status_code=status.HTTP_204_NO_CONTENT, tags=["Users"])
async def delete_user(user_id: str):
    """Delete user."""
    await get_user(user_id)  # Verify exists
    return None

if __name__ == "__main__":
    import uvicorn
    uvicorn.run(app, host="0.0.0.0", port=8000)<|MERGE_RESOLUTION|>--- conflicted
+++ resolved
@@ -5,10 +5,8 @@
 
 from fastapi import FastAPI, HTTPException, Query, Path, Depends, status
 from fastapi.middleware.cors import CORSMiddleware
-<<<<<<< HEAD
-=======
 from fastapi.middleware.trustedhost import TrustedHostMiddleware
->>>>>>> 12f3ff45
+
 from fastapi.responses import JSONResponse
 from pydantic import BaseModel, Field, EmailStr, ConfigDict
 from typing import Optional, List, Any
@@ -21,27 +19,12 @@
     docs_url="/api/docs"
 )
 
-<<<<<<< HEAD
-# Security: CORS Middleware
-# Configure this appropriately for your environment
-app.add_middleware(
-    CORSMiddleware,
-    allow_origins=["http://localhost:3000"],  # Add your frontend origins here
-    allow_credentials=True,
-=======
 # Security Middleware
-# Trusted Host: Prevents HTTP Host Header attacks
-app.add_middleware(
-    TrustedHostMiddleware,
-    allowed_hosts=["*"] # TODO: Configure this in production, e.g. ["api.example.com"]
-)
-
 # CORS: Configures Cross-Origin Resource Sharing
 app.add_middleware(
     CORSMiddleware,
     allow_origins=["*"], # TODO: Update this with specific origins in production
     allow_credentials=False, # TODO: Set to True if you need cookies/auth headers, but restrict origins
->>>>>>> 12f3ff45
     allow_methods=["*"],
     allow_headers=["*"],
 )
