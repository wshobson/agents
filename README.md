# Claude Code Subagents Collection

A comprehensive collection of specialized AI subagents for [Claude Code](https://docs.anthropic.com/en/docs/claude-code), designed to enhance development workflows with domain-specific expertise.

## Overview

<<<<<<< HEAD
This repository contains 47 specialized subagents that extend Claude Code's capabilities. Each subagent is an expert in a specific domain, automatically invoked based on context or explicitly called when needed. All agents are configured with specific Claude models based on task complexity for optimal performance and cost-effectiveness.
=======
This repository contains 48 specialized subagents that extend Claude Code's capabilities. Each subagent is an expert in a specific domain, automatically invoked based on context or explicitly called when needed. All agents are configured with specific Claude models based on task complexity for optimal performance and cost-effectiveness.
>>>>>>> d9e72d18

## Available Subagents

### Development & Architecture
- **[backend-architect](backend-architect.md)** - Design RESTful APIs, microservice boundaries, and database schemas
- **[frontend-developer](frontend-developer.md)** - Build React components, implement responsive layouts, and handle client-side state management
- **[ui-ux-designer](ui-ux-designer.md)** - Create interface designs, wireframes, and design systems
- **[mobile-developer](mobile-developer.md)** - Develop React Native or Flutter apps with native integrations
- **[graphql-architect](graphql-architect.md)** - Design GraphQL schemas, resolvers, and federation
- **[architect-reviewer](architect-review.md)** - Reviews code changes for architectural consistency and patterns

### Language Specialists
- **[python-pro](python-pro.md)** - Write idiomatic Python code with advanced features and optimizations
- **[golang-pro](golang-pro.md)** - Write idiomatic Go code with goroutines, channels, and interfaces
- **[rust-pro](rust-pro.md)** - Write idiomatic Rust with ownership patterns, lifetimes, and trait implementations
- **[c-pro](c-pro.md)** - Write efficient C code with proper memory management and system calls
- **[cpp-pro](cpp-pro.md)** - Write idiomatic C++ code with modern features, RAII, smart pointers, and STL algorithms
- **[javascript-pro](javascript-pro.md)** - Master modern JavaScript with ES6+, async patterns, and Node.js APIs
- **[php-pro](php-pro.md)** - Write idiomatic PHP code with modern features and performance optimizations
- **[ios-developer](ios-developer.md)** - Develop native iOS applications with Swift/SwiftUI
- **[sql-pro](sql-pro.md)** - Write complex SQL queries, optimize execution plans, and design normalized schemas

### Infrastructure & Operations
- **[devops-troubleshooter](devops-troubleshooter.md)** - Debug production issues, analyze logs, and fix deployment failures
- **[deployment-engineer](deployment-engineer.md)** - Configure CI/CD pipelines, Docker containers, and cloud deployments
- **[cloud-architect](cloud-architect.md)** - Design AWS/Azure/GCP infrastructure and optimize cloud costs
- **[database-optimizer](database-optimizer.md)** - Optimize SQL queries, design efficient indexes, and handle database migrations
- **[database-admin](database-admin.md)** - Manage database operations, backups, replication, and monitoring
- **[terraform-specialist](terraform-specialist.md)** - Write advanced Terraform modules, manage state files, and implement IaC best practices
- **[incident-responder](incident-responder.md)** - Handles production incidents with urgency and precision
- **[network-engineer](network-engineer.md)** - Debug network connectivity, configure load balancers, and analyze traffic patterns
- **[dx-optimizer](dx-optimizer.md)** - Developer Experience specialist that improves tooling, setup, and workflows

### Quality & Security
- **[code-reviewer](code-reviewer.md)** - Expert code review for quality, security, and maintainability
- **[security-auditor](security-auditor.md)** - Review code for vulnerabilities and ensure OWASP compliance
- **[test-automator](test-automator.md)** - Create comprehensive test suites with unit, integration, and e2e tests
- **[performance-engineer](performance-engineer.md)** - Profile applications, optimize bottlenecks, and implement caching strategies
- **[debugger](debugger.md)** - Debugging specialist for errors, test failures, and unexpected behavior
- **[error-detective](error-detective.md)** - Search logs and codebases for error patterns, stack traces, and anomalies
- **[search-specialist](search-specialist.md)** - Expert web researcher using advanced search techniques and synthesis

### Data & AI
- **[data-scientist](data-scientist.md)** - Data analysis expert for SQL queries, BigQuery operations, and data insights
- **[data-engineer](data-engineer.md)** - Build ETL pipelines, data warehouses, and streaming architectures
- **[ai-engineer](ai-engineer.md)** - Build LLM applications, RAG systems, and prompt pipelines
- **[ml-engineer](ml-engineer.md)** - Implement ML pipelines, model serving, and feature engineering
- **[mlops-engineer](mlops-engineer.md)** - Build ML pipelines, experiment tracking, and model registries
- **[prompt-engineer](prompt-engineer.md)** - Optimizes prompts for LLMs and AI systems

### Specialized Domains
- **[api-documenter](api-documenter.md)** - Create OpenAPI/Swagger specs and write developer documentation
- **[blockchain-developer](blockchain-developer.md)** - Develop smart contracts, DApps, and blockchain integrations
- **[payment-integration](payment-integration.md)** - Integrate Stripe, PayPal, and payment processors
- **[quant-analyst](quant-analyst.md)** - Build financial models, backtest trading strategies, and analyze market data
- **[risk-manager](risk-manager.md)** - Monitor portfolio risk, R-multiples, and position limits
- **[legacy-modernizer](legacy-modernizer.md)** - Refactor legacy codebases and implement gradual modernization
- **[context-manager](context-manager.md)** - Manages context across multiple agents and long-running tasks

### Business & Marketing
- **[business-analyst](business-analyst.md)** - Analyze metrics, create reports, and track KPIs
- **[content-marketer](content-marketer.md)** - Write blog posts, social media content, and email newsletters
- **[sales-automator](sales-automator.md)** - Draft cold emails, follow-ups, and proposal templates
- **[customer-support](customer-support.md)** - Handle support tickets, FAQ responses, and customer emails
- **[legal-advisor](legal-advisor.md)** - Draft privacy policies, terms of service, disclaimers, and legal notices

## Model Assignments

<<<<<<< HEAD
All 47 subagents are configured with specific Claude models based on task complexity:
=======
All 48 subagents are configured with specific Claude models based on task complexity:
>>>>>>> d9e72d18

### 🚀 Haiku (Fast & Cost-Effective) - 8 agents
**Model:** `haiku`
- `data-scientist` - SQL queries and data analysis
- `api-documenter` - OpenAPI/Swagger documentation
- `business-analyst` - Metrics and KPI tracking
- `content-marketer` - Blog posts and social media
- `customer-support` - Support tickets and FAQs
- `sales-automator` - Cold emails and proposals
- `search-specialist` - Web research and information gathering
- `legal-advisor` - Privacy policies and compliance documents

<<<<<<< HEAD
### ⚡ Claude Sonnet 4 (Balanced Performance) - 27 agents
**Model:** `claude-sonnet-4-20250514`
=======
### ⚡ Sonnet (Balanced Performance) - 29 agents
**Model:** `sonnet`
>>>>>>> d9e72d18

**Development & Languages:**
- `python-pro` - Python development with advanced features
- `javascript-pro` - Modern JavaScript and Node.js
- `golang-pro` - Go concurrency and idiomatic patterns
- `rust-pro` - Rust memory safety and systems programming
- `c-pro` - C programming and embedded systems
- `cpp-pro` - Modern C++ with STL and templates
- `php-pro` - Modern PHP with advanced features
- `ios-developer` - Native iOS development with Swift/SwiftUI
- `frontend-developer` - React components and UI
- `ui-ux-designer` - Interface design and wireframes
- `backend-architect` - API design and microservices
- `mobile-developer` - React Native/Flutter apps
- `sql-pro` - Complex SQL optimization
- `graphql-architect` - GraphQL schemas and resolvers
- `blockchain-developer` - Smart contracts and DApps

**Infrastructure & Operations:**
- `devops-troubleshooter` - Production debugging
- `deployment-engineer` - CI/CD pipelines
- `database-optimizer` - Query optimization
- `database-admin` - Database operations
- `terraform-specialist` - Infrastructure as Code
- `network-engineer` - Network configuration
- `dx-optimizer` - Developer experience
- `data-engineer` - ETL pipelines

**Quality & Support:**
- `test-automator` - Test suite creation
- `code-reviewer` - Code quality analysis
- `debugger` - Error investigation
- `error-detective` - Log analysis
- `ml-engineer` - ML model deployment
- `legacy-modernizer` - Framework migrations
- `payment-integration` - Payment processing

### 🧠 Opus (Maximum Capability) - 11 agents
**Model:** `opus`
- `ai-engineer` - LLM applications and RAG systems
- `security-auditor` - Vulnerability analysis
- `performance-engineer` - Application optimization
- `incident-responder` - Production incident handling
- `mlops-engineer` - ML infrastructure
- `architect-reviewer` - Architectural consistency
- `cloud-architect` - Cloud infrastructure design
- `prompt-engineer` - LLM prompt optimization
- `context-manager` - Multi-agent coordination
- `quant-analyst` - Financial modeling
- `risk-manager` - Portfolio risk management

## Installation

These subagents are automatically available when placed in `~/.claude/agents/` directory.

```bash
cd ~/.claude
git clone https://github.com/wshobson/agents.git
```

## Usage

### Automatic Invocation
Claude Code will automatically delegate to the appropriate subagent based on the task context and the subagent's description.

### Explicit Invocation
Mention the subagent by name in your request:
```
"Use the code-reviewer to check my recent changes"
"Have the security-auditor scan for vulnerabilities"
"Get the performance-engineer to optimize this bottleneck"
```

## Usage Examples

### Single Agent Tasks
```bash
# Code quality and review
"Use code-reviewer to analyze this component for best practices"
"Have security-auditor check for OWASP compliance issues"

# Development tasks  
"Get backend-architect to design a user authentication API"
"Use frontend-developer to create a responsive dashboard layout"

# Infrastructure and operations
"Have devops-troubleshooter analyze these production logs"
"Use cloud-architect to design a scalable AWS architecture"
"Get network-engineer to debug SSL certificate issues"
"Use database-admin to set up backup and replication"

# Data and AI
"Get data-scientist to analyze this customer behavior dataset"
"Use ai-engineer to build a RAG system for document search"
"Have mlops-engineer set up MLflow experiment tracking"

# Business and marketing
"Have business-analyst create investor deck with growth metrics"
"Use content-marketer to write SEO-optimized blog post"
"Get sales-automator to create cold email sequence"
"Have customer-support draft FAQ documentation"
```

### Multi-Agent Workflows

These subagents work together seamlessly, and for more complex orchestrations, you can use the **[Claude Code Commands](https://github.com/wshobson/commands)** collection which provides 52 pre-built slash commands that leverage these subagents in sophisticated workflows.

```bash
# Feature development workflow
"Implement user authentication feature"
# Automatically uses: backend-architect → frontend-developer → test-automator → security-auditor

# Performance optimization workflow  
"Optimize the checkout process performance"
# Automatically uses: performance-engineer → database-optimizer → frontend-developer

# Production incident workflow
"Debug high memory usage in production"
# Automatically uses: incident-responder → devops-troubleshooter → error-detective → performance-engineer

# Network connectivity workflow
"Fix intermittent API timeouts"
# Automatically uses: network-engineer → devops-troubleshooter → performance-engineer

# Database maintenance workflow
"Set up disaster recovery for production database"
# Automatically uses: database-admin → database-optimizer → incident-responder

# ML pipeline workflow
"Build end-to-end ML pipeline with monitoring"
# Automatically uses: mlops-engineer → ml-engineer → data-engineer → performance-engineer

# Product launch workflow
"Launch new feature with marketing campaign"
# Automatically uses: business-analyst → content-marketer → sales-automator → customer-support
```

### Advanced Workflows with Slash Commands

For more sophisticated multi-subagent orchestration, use the companion [Commands repository](https://github.com/wshobson/commands):

```bash
# Complex feature development (8+ subagents)
/full-stack-feature Build user dashboard with real-time analytics

# Production incident response (5+ subagents) 
/incident-response Database connection pool exhausted

# ML infrastructure setup (6+ subagents)
/ml-pipeline Create recommendation engine with A/B testing

# Security-focused implementation (7+ subagents)
/security-hardening Implement OAuth2 with zero-trust architecture
```

## Subagent Format

Each subagent follows this structure:
```markdown
---
name: subagent-name
description: When this subagent should be invoked
model: haiku  # Optional - specify which model to use (haiku/sonnet/opus)
tools: tool1, tool2  # Optional - defaults to all tools
---

System prompt defining the subagent's role and capabilities
```

### Model Configuration

As of Claude Code v1.0.64, subagents can specify which Claude model they should use. This allows for cost-effective task delegation based on complexity:

- **Low Complexity (Haiku)**: Simple tasks like basic data analysis, documentation generation, and standard responses
- **Medium Complexity (Sonnet)**: Development tasks, code review, testing, and standard engineering work  
- **High Complexity (Opus)**: Critical tasks like security auditing, architecture review, incident response, and AI/ML engineering

Available models (using simplified naming as of Claude Code v1.0.64):
- `haiku` - Fast and cost-effective for simple tasks
- `sonnet` - Balanced performance for most development work
- `opus` - Most capable for complex analysis and critical tasks

If no model is specified, the subagent will use the system's default model.

## Agent Orchestration Patterns

Claude Code automatically coordinates agents using these common patterns:

### Sequential Workflows
```
User Request → Agent A → Agent B → Agent C → Result

Example: "Build a new API feature"
backend-architect → frontend-developer → test-automator → security-auditor
```

### Parallel Execution
```
User Request → Agent A + Agent B (simultaneously) → Merge Results

Example: "Optimize application performance" 
performance-engineer + database-optimizer → Combined recommendations
```

### Conditional Branching
```
User Request → Analysis → Route to appropriate specialist

Example: "Fix this bug"
debugger (analyzes) → Routes to: backend-architect OR frontend-developer OR devops-troubleshooter
```

### Review & Validation
```
Primary Agent → Review Agent → Final Result

Example: "Implement payment processing"
payment-integration → security-auditor → Validated implementation
```

## When to Use Which Agent

### 🏗️ Planning & Architecture
- **backend-architect**: API design, database schemas, system architecture
- **frontend-developer**: UI/UX planning, component architecture
- **ui-ux-designer**: Interface design, wireframes, design systems, user research
- **cloud-architect**: Infrastructure design, scalability planning

### 🔧 Implementation & Development  
- **python-pro**: Python-specific development tasks
- **golang-pro**: Go-specific development tasks
- **rust-pro**: Rust-specific development, memory safety, systems programming
- **c-pro**: C programming, embedded systems, performance-critical code
- **javascript-pro**: Modern JavaScript, async patterns, Node.js/browser code
- **ios-developer**: Native iOS development with Swift/SwiftUI
- **sql-pro**: Database queries, schema design, query optimization
- **mobile-developer**: React Native/Flutter development

### 🛠️ Operations & Maintenance
- **devops-troubleshooter**: Production issues, deployment problems
- **incident-responder**: Critical outages requiring immediate response
- **database-optimizer**: Query performance, indexing strategies
- **database-admin**: Backup strategies, replication, user management, disaster recovery
- **terraform-specialist**: Infrastructure as Code, Terraform modules, state management
- **network-engineer**: Network connectivity, load balancers, SSL/TLS, DNS debugging

### 📊 Analysis & Optimization
- **performance-engineer**: Application bottlenecks, optimization
- **security-auditor**: Vulnerability scanning, compliance checks
- **data-scientist**: Data analysis, insights, reporting
- **mlops-engineer**: ML infrastructure, experiment tracking, model registries, pipeline automation

### 🧪 Quality Assurance
- **code-reviewer**: Code quality, maintainability review
- **test-automator**: Test strategy, test suite creation
- **debugger**: Bug investigation, error resolution
- **error-detective**: Log analysis, error pattern recognition, root cause analysis
- **search-specialist**: Deep web research, competitive analysis, fact-checking

### 💼 Business & Strategy
- **business-analyst**: KPIs, revenue models, growth projections, investor metrics
- **risk-manager**: Portfolio risk, hedging strategies, R-multiples, position sizing
- **content-marketer**: SEO content, blog posts, social media, email campaigns
- **sales-automator**: Cold emails, follow-ups, proposals, lead nurturing
- **customer-support**: Support tickets, FAQs, help documentation, troubleshooting
- **legal-advisor** - Draft privacy policies, terms of service, disclaimers, and legal notices 

## Best Practices

### 🎯 Task Delegation
1. **Let Claude Code delegate automatically** - The main agent analyzes context and selects optimal agents
2. **Be specific about requirements** - Include constraints, tech stack, and quality requirements
3. **Trust agent expertise** - Each agent is optimized for their domain

### 🔄 Multi-Agent Workflows
4. **Start with high-level requests** - Let agents coordinate complex multi-step tasks
5. **Provide context between agents** - Ensure agents have necessary background information
6. **Review integration points** - Check how different agents' outputs work together

### 🎛️ Explicit Control
7. **Use explicit invocation for specific needs** - When you want a particular expert's perspective
8. **Combine multiple agents strategically** - Different specialists can validate each other's work
9. **Request specific review patterns** - "Have security-auditor review backend-architect's API design"

### 📈 Optimization
10. **Monitor agent effectiveness** - Learn which agents work best for your use cases
11. **Iterate on complex tasks** - Use agent feedback to refine requirements
12. **Leverage agent strengths** - Match task complexity to agent capabilities

## Contributing

To add a new subagent:
1. Create a new `.md` file following the format above
2. Use lowercase, hyphen-separated names
3. Write clear descriptions for when the subagent should be used
4. Include specific instructions in the system prompt

## Troubleshooting

### Common Issues

**Agent not being invoked automatically:**
- Ensure your request clearly indicates the domain (e.g., "performance issue" → performance-engineer)
- Be specific about the task type (e.g., "review code" → code-reviewer)

**Unexpected agent selection:**
- Provide more context about your tech stack and requirements
- Use explicit invocation if you need a specific agent

**Multiple agents producing conflicting advice:**
- This is normal - different specialists may have different priorities
- Ask for clarification: "Reconcile the recommendations from security-auditor and performance-engineer"

**Agent seems to lack context:**
- Provide background information in your request
- Reference previous conversations or established patterns

### Getting Help

If agents aren't working as expected:
1. Check agent descriptions in their individual files
2. Try more specific language in your requests
3. Use explicit invocation to test specific agents
4. Provide more context about your project and goals

## License

This project is licensed under the MIT License - see the [LICENSE](LICENSE) file for details.

## Learn More

- [Claude Code Documentation](https://docs.anthropic.com/en/docs/claude-code)
- [Subagents Documentation](https://docs.anthropic.com/en/docs/claude-code/sub-agents)
- [Claude Code GitHub](https://github.com/anthropics/claude-code)<|MERGE_RESOLUTION|>--- conflicted
+++ resolved
@@ -4,11 +4,7 @@
 
 ## Overview
 
-<<<<<<< HEAD
-This repository contains 47 specialized subagents that extend Claude Code's capabilities. Each subagent is an expert in a specific domain, automatically invoked based on context or explicitly called when needed. All agents are configured with specific Claude models based on task complexity for optimal performance and cost-effectiveness.
-=======
 This repository contains 48 specialized subagents that extend Claude Code's capabilities. Each subagent is an expert in a specific domain, automatically invoked based on context or explicitly called when needed. All agents are configured with specific Claude models based on task complexity for optimal performance and cost-effectiveness.
->>>>>>> d9e72d18
 
 ## Available Subagents
 
@@ -77,11 +73,7 @@
 
 ## Model Assignments
 
-<<<<<<< HEAD
 All 47 subagents are configured with specific Claude models based on task complexity:
-=======
-All 48 subagents are configured with specific Claude models based on task complexity:
->>>>>>> d9e72d18
 
 ### 🚀 Haiku (Fast & Cost-Effective) - 8 agents
 **Model:** `haiku`
@@ -94,13 +86,8 @@
 - `search-specialist` - Web research and information gathering
 - `legal-advisor` - Privacy policies and compliance documents
 
-<<<<<<< HEAD
 ### ⚡ Claude Sonnet 4 (Balanced Performance) - 27 agents
 **Model:** `claude-sonnet-4-20250514`
-=======
-### ⚡ Sonnet (Balanced Performance) - 29 agents
-**Model:** `sonnet`
->>>>>>> d9e72d18
 
 **Development & Languages:**
 - `python-pro` - Python development with advanced features
