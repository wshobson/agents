{
  "name": "claude-agents",
  "owner": {
    "name": "Dmitry Lazarenko",
    "email": "lazarenkod@gmail.com",
    "url": "https://github.com/lazarenkod"
  },
  "metadata": {
    "description": "Production-ready workflow orchestration with 70 focused plugins, 96 specialized agents, 52 tools, and 64 agent skills - optimized for granular installation and minimal token usage",
    "version": "1.3.0"
  },
  "plugins": [
    {
      "name": "code-documentation",
      "source": "./plugins/code-documentation",
      "description": "Documentation generation, code explanation, and technical writing with automated doc generation and tutorial creation",
      "version": "1.2.0",
      "author": {
        "name": "Seth Hobson",
        "url": "https://github.com/lazarenkod"
      },
      "homepage": "https://github.com/lazarenkod/agents",
      "repository": "https://github.com/lazarenkod/agents",
      "license": "MIT",
      "keywords": [
        "documentation",
        "code-explanation",
        "technical-writing",
        "tutorials"
      ],
      "category": "documentation",
      "strict": false,
      "commands": [
        "./commands/doc-generate.md",
        "./commands/code-explain.md"
      ],
      "agents": [
        "./agents/docs-architect.md",
        "./agents/tutorial-engineer.md",
        "./agents/code-reviewer.md"
      ]
    },
    {
      "name": "debugging-toolkit",
      "source": "./plugins/debugging-toolkit",
      "description": "Interactive debugging, developer experience optimization, and smart debugging workflows",
      "version": "1.2.0",
      "author": {
        "name": "Seth Hobson",
        "url": "https://github.com/lazarenkod"
      },
      "homepage": "https://github.com/lazarenkod/agents",
      "repository": "https://github.com/lazarenkod/agents",
      "license": "MIT",
      "keywords": [
        "debugging",
        "developer-experience",
        "troubleshooting",
        "essential"
      ],
      "category": "development",
      "strict": false,
      "commands": [
        "./commands/smart-debug.md"
      ],
      "agents": [
        "./agents/debugger.md",
        "./agents/dx-optimizer.md"
      ]
    },
    {
      "name": "git-pr-workflows",
      "source": "./plugins/git-pr-workflows",
      "description": "Git workflow automation, pull request enhancement, and team onboarding processes",
      "version": "1.2.1",
      "author": {
        "name": "Seth Hobson",
        "url": "https://github.com/lazarenkod"
      },
      "homepage": "https://github.com/lazarenkod/agents",
      "repository": "https://github.com/lazarenkod/agents",
      "license": "MIT",
      "keywords": [
        "git",
        "pull-request",
        "workflow",
        "onboarding",
        "essential"
      ],
      "category": "workflows",
      "strict": false,
      "commands": [
        "./commands/pr-enhance.md",
        "./commands/onboard.md",
        "./commands/git-workflow.md"
      ],
      "agents": [
        "./agents/code-reviewer.md"
      ]
    },
    {
      "name": "backend-development",
      "source": "./plugins/backend-development",
      "description": "Backend API design, GraphQL architecture, and test-driven backend development",
      "version": "1.2.2",
      "author": {
        "name": "Seth Hobson",
        "url": "https://github.com/lazarenkod"
      },
      "homepage": "https://github.com/lazarenkod/agents",
      "repository": "https://github.com/lazarenkod/agents",
      "license": "MIT",
      "keywords": [
        "backend",
        "api-design",
        "graphql",
        "tdd",
        "architecture"
      ],
      "category": "development",
      "strict": false,
      "commands": [
        "./commands/feature-development.md"
      ],
      "agents": [
        "./agents/backend-architect.md",
        "./agents/graphql-architect.md",
        "./agents/tdd-orchestrator.md"
      ],
      "skills": [
        "./skills/api-design-principles",
        "./skills/architecture-patterns",
        "./skills/microservices-patterns"
      ]
    },
    {
      "name": "frontend-mobile-development",
      "source": "./plugins/frontend-mobile-development",
      "description": "Frontend UI development and mobile application implementation across platforms",
      "version": "1.2.0",
      "author": {
        "name": "Seth Hobson",
        "url": "https://github.com/lazarenkod"
      },
      "homepage": "https://github.com/lazarenkod/agents",
      "repository": "https://github.com/lazarenkod/agents",
      "license": "MIT",
      "keywords": [
        "frontend",
        "mobile",
        "react",
        "ui",
        "cross-platform"
      ],
      "category": "development",
      "strict": false,
      "commands": [
        "./commands/component-scaffold.md"
      ],
      "agents": [
        "./agents/frontend-developer.md",
        "./agents/mobile-developer.md"
      ]
    },
    {
      "name": "full-stack-orchestration",
      "source": "./plugins/full-stack-orchestration",
      "description": "End-to-end feature orchestration with testing, security, performance, and deployment",
      "version": "1.2.1",
      "author": {
        "name": "Seth Hobson",
        "url": "https://github.com/lazarenkod"
      },
      "homepage": "https://github.com/lazarenkod/agents",
      "repository": "https://github.com/lazarenkod/agents",
      "license": "MIT",
      "keywords": [
        "full-stack",
        "orchestration",
        "deployment",
        "security",
        "testing"
      ],
      "category": "workflows",
      "strict": false,
      "commands": [
        "./commands/full-stack-feature.md"
      ],
      "agents": [
        "./agents/test-automator.md",
        "./agents/security-auditor.md",
        "./agents/performance-engineer.md",
        "./agents/deployment-engineer.md"
      ]
    },
    {
      "name": "unit-testing",
      "source": "./plugins/unit-testing",
      "description": "Unit and integration test automation for Python and JavaScript with debugging support",
      "version": "1.2.0",
      "author": {
        "name": "Seth Hobson",
        "url": "https://github.com/lazarenkod"
      },
      "homepage": "https://github.com/lazarenkod/agents",
      "repository": "https://github.com/lazarenkod/agents",
      "license": "MIT",
      "keywords": [
        "testing",
        "unit-tests",
        "python",
        "javascript",
        "automation"
      ],
      "category": "testing",
      "strict": false,
      "commands": [
        "./commands/test-generate.md"
      ],
      "agents": [
        "./agents/test-automator.md",
        "./agents/debugger.md"
      ]
    },
    {
      "name": "tdd-workflows",
      "source": "./plugins/tdd-workflows",
      "description": "Test-driven development methodology with red-green-refactor cycles and code review",
      "version": "1.2.1",
      "author": {
        "name": "Seth Hobson",
        "url": "https://github.com/lazarenkod"
      },
      "homepage": "https://github.com/lazarenkod/agents",
      "repository": "https://github.com/lazarenkod/agents",
      "license": "MIT",
      "keywords": [
        "tdd",
        "test-driven",
        "workflow",
        "red-green-refactor"
      ],
      "category": "workflows",
      "strict": false,
      "commands": [
        "./commands/tdd-cycle.md",
        "./commands/tdd-red.md",
        "./commands/tdd-green.md",
        "./commands/tdd-refactor.md"
      ],
      "agents": [
        "./agents/tdd-orchestrator.md",
        "./agents/code-reviewer.md"
      ]
    },
    {
      "name": "code-review-ai",
      "source": "./plugins/code-review-ai",
      "description": "AI-powered architectural review and code quality analysis",
      "version": "1.2.0",
      "author": {
        "name": "Seth Hobson",
        "url": "https://github.com/lazarenkod"
      },
      "homepage": "https://github.com/lazarenkod/agents",
      "repository": "https://github.com/lazarenkod/agents",
      "license": "MIT",
      "keywords": [
        "code-review",
        "architecture",
        "ai-analysis",
        "quality"
      ],
      "category": "quality",
      "strict": false,
      "commands": [
        "./commands/ai-review.md"
      ],
      "agents": [
        "./agents/architect-review.md"
      ]
    },
    {
      "name": "code-refactoring",
      "source": "./plugins/code-refactoring",
      "description": "Code cleanup, refactoring automation, and technical debt management with context restoration",
      "version": "1.2.0",
      "author": {
        "name": "Seth Hobson",
        "url": "https://github.com/lazarenkod"
      },
      "homepage": "https://github.com/lazarenkod/agents",
      "repository": "https://github.com/lazarenkod/agents",
      "license": "MIT",
      "keywords": [
        "refactoring",
        "code-quality",
        "technical-debt",
        "cleanup"
      ],
      "category": "utilities",
      "strict": false,
      "commands": [
        "./commands/refactor-clean.md",
        "./commands/tech-debt.md",
        "./commands/context-restore.md"
      ],
      "agents": [
        "./agents/legacy-modernizer.md",
        "./agents/code-reviewer.md"
      ]
    },
    {
      "name": "dependency-management",
      "source": "./plugins/dependency-management",
      "description": "Dependency auditing, version management, and security vulnerability scanning",
      "version": "1.2.0",
      "author": {
        "name": "Seth Hobson",
        "url": "https://github.com/lazarenkod"
      },
      "homepage": "https://github.com/lazarenkod/agents",
      "repository": "https://github.com/lazarenkod/agents",
      "license": "MIT",
      "keywords": [
        "dependencies",
        "npm",
        "security",
        "auditing",
        "upgrades"
      ],
      "category": "utilities",
      "strict": false,
      "commands": [
        "./commands/deps-audit.md"
      ],
      "agents": [
        "./agents/legacy-modernizer.md"
      ]
    },
    {
      "name": "error-debugging",
      "source": "./plugins/error-debugging",
      "description": "Error analysis, trace debugging, and multi-agent problem diagnosis",
      "version": "1.2.0",
      "author": {
        "name": "Seth Hobson",
        "url": "https://github.com/lazarenkod"
      },
      "homepage": "https://github.com/lazarenkod/agents",
      "repository": "https://github.com/lazarenkod/agents",
      "license": "MIT",
      "keywords": [
        "error-handling",
        "debugging",
        "diagnostics",
        "troubleshooting"
      ],
      "category": "utilities",
      "strict": false,
      "commands": [
        "./commands/error-analysis.md",
        "./commands/error-trace.md",
        "./commands/multi-agent-review.md"
      ],
      "agents": [
        "./agents/debugger.md",
        "./agents/error-detective.md"
      ]
    },
    {
      "name": "team-collaboration",
      "source": "./plugins/team-collaboration",
      "description": "Team workflows, issue management, standup automation, and developer experience optimization",
      "version": "1.2.0",
      "author": {
        "name": "Seth Hobson",
        "url": "https://github.com/lazarenkod"
      },
      "homepage": "https://github.com/lazarenkod/agents",
      "repository": "https://github.com/lazarenkod/agents",
      "license": "MIT",
      "keywords": [
        "collaboration",
        "team",
        "standup",
        "issue-management"
      ],
      "category": "utilities",
      "strict": false,
      "commands": [
        "./commands/issue.md",
        "./commands/standup-notes.md"
      ],
      "agents": [
        "./agents/dx-optimizer.md"
      ]
    },
    {
      "name": "llm-application-dev",
      "source": "./plugins/llm-application-dev",
      "description": "LLM application development, prompt engineering, and AI assistant optimization",
      "version": "1.2.1",
      "author": {
        "name": "Seth Hobson",
        "url": "https://github.com/lazarenkod"
      },
      "homepage": "https://github.com/lazarenkod/agents",
      "repository": "https://github.com/lazarenkod/agents",
      "license": "MIT",
      "keywords": [
        "llm",
        "ai",
        "prompt-engineering",
        "langchain",
        "gpt",
        "claude"
      ],
      "category": "ai-ml",
      "strict": false,
      "commands": [
        "./commands/langchain-agent.md",
        "./commands/ai-assistant.md",
        "./commands/prompt-optimize.md"
      ],
      "agents": [
        "./agents/ai-engineer.md",
        "./agents/prompt-engineer.md"
      ],
      "skills": [
        "./skills/langchain-architecture",
        "./skills/llm-evaluation",
        "./skills/prompt-engineering-patterns",
        "./skills/rag-implementation"
      ]
    },
    {
      "name": "agent-orchestration",
      "source": "./plugins/agent-orchestration",
      "description": "Multi-agent system optimization, agent improvement workflows, and context management",
      "version": "1.2.0",
      "author": {
        "name": "Seth Hobson",
        "url": "https://github.com/lazarenkod"
      },
      "homepage": "https://github.com/lazarenkod/agents",
      "repository": "https://github.com/lazarenkod/agents",
      "license": "MIT",
      "keywords": [
        "multi-agent",
        "orchestration",
        "ai-agents",
        "optimization"
      ],
      "category": "ai-ml",
      "strict": false,
      "commands": [
        "./commands/multi-agent-optimize.md",
        "./commands/improve-agent.md"
      ],
      "agents": [
        "./agents/context-manager.md"
      ]
    },
    {
      "name": "context-management",
      "source": "./plugins/context-management",
      "description": "Context persistence, restoration, and long-running conversation management",
      "version": "1.2.0",
      "author": {
        "name": "Seth Hobson",
        "url": "https://github.com/lazarenkod"
      },
      "homepage": "https://github.com/lazarenkod/agents",
      "repository": "https://github.com/lazarenkod/agents",
      "license": "MIT",
      "keywords": [
        "context",
        "persistence",
        "conversation",
        "memory"
      ],
      "category": "ai-ml",
      "strict": false,
      "commands": [
        "./commands/context-save.md",
        "./commands/context-restore.md"
      ],
      "agents": [
        "./agents/context-manager.md"
      ]
    },
    {
      "name": "machine-learning-ops",
      "source": "./plugins/machine-learning-ops",
      "description": "ML model training pipelines, hyperparameter tuning, model deployment automation, experiment tracking, and MLOps workflows",
      "version": "1.2.1",
      "author": {
        "name": "Seth Hobson",
        "url": "https://github.com/lazarenkod"
      },
      "homepage": "https://github.com/lazarenkod/agents",
      "repository": "https://github.com/lazarenkod/agents",
      "license": "MIT",
      "keywords": [
        "machine-learning",
        "mlops",
        "model-training",
        "tensorflow",
        "pytorch",
        "mlflow"
      ],
      "category": "ai-ml",
      "strict": false,
      "commands": [
        "./commands/ml-pipeline.md"
      ],
      "agents": [
        "./agents/data-scientist.md",
        "./agents/ml-engineer.md",
        "./agents/mlops-engineer.md"
      ],
      "skills": [
        "./skills/ml-pipeline-workflow"
      ]
    },
    {
      "name": "data-engineering",
      "source": "./plugins/data-engineering",
      "description": "ETL pipeline construction, data warehouse design, batch processing workflows, and data-driven feature development",
      "version": "1.2.1",
      "author": {
        "name": "Seth Hobson",
        "url": "https://github.com/lazarenkod"
      },
      "homepage": "https://github.com/lazarenkod/agents",
      "repository": "https://github.com/lazarenkod/agents",
      "license": "MIT",
      "keywords": [
        "data-engineering",
        "etl",
        "data-pipeline",
        "data-warehouse",
        "batch-processing"
      ],
      "category": "data",
      "strict": false,
      "commands": [
        "./commands/data-driven-feature.md",
        "./commands/data-pipeline.md"
      ],
      "agents": [
        "./agents/data-engineer.md",
        "./agents/backend-architect.md"
      ]
    },
    {
      "name": "incident-response",
      "source": "./plugins/incident-response",
      "description": "Production incident management, triage workflows, and automated incident resolution",
      "version": "1.2.1",
      "author": {
        "name": "Seth Hobson",
        "url": "https://github.com/lazarenkod"
      },
      "homepage": "https://github.com/lazarenkod/agents",
      "repository": "https://github.com/lazarenkod/agents",
      "license": "MIT",
      "keywords": [
        "incident-response",
        "production",
        "sre",
        "troubleshooting"
      ],
      "category": "operations",
      "strict": false,
      "commands": [
        "./commands/incident-response.md",
        "./commands/smart-fix.md"
      ],
      "agents": [
        "./agents/incident-responder.md",
        "./agents/devops-troubleshooter.md"
      ]
    },
    {
      "name": "error-diagnostics",
      "source": "./plugins/error-diagnostics",
      "description": "Error tracing, root cause analysis, and smart debugging for production systems",
      "version": "1.2.0",
      "author": {
        "name": "Seth Hobson",
        "url": "https://github.com/lazarenkod"
      },
      "homepage": "https://github.com/lazarenkod/agents",
      "repository": "https://github.com/lazarenkod/agents",
      "license": "MIT",
      "keywords": [
        "diagnostics",
        "error-tracing",
        "root-cause",
        "debugging"
      ],
      "category": "operations",
      "strict": false,
      "commands": [
        "./commands/error-trace.md",
        "./commands/error-analysis.md",
        "./commands/smart-debug.md"
      ],
      "agents": [
        "./agents/debugger.md",
        "./agents/error-detective.md"
      ]
    },
    {
      "name": "distributed-debugging",
      "source": "./plugins/distributed-debugging",
      "description": "Distributed system tracing and debugging across microservices",
      "version": "1.2.0",
      "author": {
        "name": "Seth Hobson",
        "url": "https://github.com/lazarenkod"
      },
      "homepage": "https://github.com/lazarenkod/agents",
      "repository": "https://github.com/lazarenkod/agents",
      "license": "MIT",
      "keywords": [
        "distributed-tracing",
        "microservices",
        "debugging",
        "observability"
      ],
      "category": "operations",
      "strict": false,
      "commands": [
        "./commands/debug-trace.md"
      ],
      "agents": [
        "./agents/error-detective.md",
        "./agents/devops-troubleshooter.md"
      ]
    },
    {
      "name": "observability-monitoring",
      "source": "./plugins/observability-monitoring",
      "description": "Metrics collection, logging infrastructure, distributed tracing, SLO implementation, and monitoring dashboards",
      "version": "1.2.1",
      "author": {
        "name": "Seth Hobson",
        "url": "https://github.com/lazarenkod"
      },
      "homepage": "https://github.com/lazarenkod/agents",
      "repository": "https://github.com/lazarenkod/agents",
      "license": "MIT",
      "keywords": [
        "observability",
        "monitoring",
        "metrics",
        "logging",
        "tracing",
        "slo",
        "prometheus",
        "grafana"
      ],
      "category": "operations",
      "strict": false,
      "commands": [
        "./commands/monitor-setup.md",
        "./commands/slo-implement.md"
      ],
      "agents": [
        "./agents/observability-engineer.md",
        "./agents/performance-engineer.md",
        "./agents/database-optimizer.md",
        "./agents/network-engineer.md"
      ],
      "skills": [
        "./skills/distributed-tracing",
        "./skills/grafana-dashboards",
        "./skills/prometheus-configuration",
        "./skills/slo-implementation"
      ]
    },
    {
      "name": "deployment-strategies",
      "source": "./plugins/deployment-strategies",
      "description": "Deployment patterns, rollback automation, and infrastructure templates",
      "version": "1.2.0",
      "author": {
        "name": "Seth Hobson",
        "url": "https://github.com/lazarenkod"
      },
      "homepage": "https://github.com/lazarenkod/agents",
      "repository": "https://github.com/lazarenkod/agents",
      "license": "MIT",
      "keywords": [
        "deployment",
        "rollout",
        "rollback",
        "canary",
        "blue-green"
      ],
      "category": "infrastructure",
      "strict": false,
      "commands": [],
      "agents": [
        "./agents/deployment-engineer.md",
        "./agents/terraform-specialist.md"
      ]
    },
    {
      "name": "deployment-validation",
      "source": "./plugins/deployment-validation",
      "description": "Pre-deployment checks, configuration validation, and deployment readiness assessment",
      "version": "1.2.0",
      "author": {
        "name": "Seth Hobson",
        "url": "https://github.com/lazarenkod"
      },
      "homepage": "https://github.com/lazarenkod/agents",
      "repository": "https://github.com/lazarenkod/agents",
      "license": "MIT",
      "keywords": [
        "validation",
        "pre-flight",
        "configuration",
        "deployment-safety"
      ],
      "category": "infrastructure",
      "strict": false,
      "commands": [
        "./commands/config-validate.md"
      ],
      "agents": [
        "./agents/cloud-architect.md"
      ]
    },
    {
      "name": "kubernetes-operations",
      "source": "./plugins/kubernetes-operations",
      "description": "Kubernetes manifest generation, networking configuration, security policies, observability setup, GitOps workflows, and auto-scaling",
      "version": "1.3.0",
      "author": {
        "name": "Seth Hobson",
        "url": "https://github.com/lazarenkod"
      },
      "homepage": "https://github.com/lazarenkod/agents",
      "repository": "https://github.com/lazarenkod/agents",
      "license": "MIT",
      "keywords": [
        "kubernetes",
        "k8s",
        "containers",
        "helm",
        "argocd",
        "gitops"
      ],
      "category": "infrastructure",
      "strict": false,
      "commands": [
        "./commands/k8s-manifest-scaffold.md",
        "./commands/k8s-gitops-setup.md",
        "./commands/k8s-security-hardening.md"
      ],
      "agents": [
        "./agents/kubernetes-architect.md"
      ],
      "skills": [
        "./skills/gitops-workflow",
        "./skills/helm-chart-scaffolding",
        "./skills/k8s-manifest-generator",
        "./skills/k8s-security-policies"
      ]
    },
    {
      "name": "kotlin-koog-development",
      "source": "./plugins/kotlin-koog-development",
      "description": "Expert Kotlin Koog AI agents development with senior architect guidance, comprehensive skill development, and automated project scaffolding. Covers prompt API, agent events, custom strategy graphs, parallel execution, data transfer, history compression, content moderation, structured output, sessions, embeddings, model capabilities, MCP integration, and production deployment patterns for building enterprise-grade AI agents.",
      "version": "1.1.0",
      "category": "ai-development",
      "tags": ["kotlin", "koog", "ai-agents", "agent-architecture", "jvm", "prompt-api", "strategy-graphs", "multimodal", "rag", "mcp"],
      "commands": [
        "./commands/koog-agent-scaffold.md"
      ],
      "agents": [
        "./agents/kotlin-koog-agent-architect.md"
      ],
      "skills": [
        "./skills/kotlin-koog-agent-development"
      ]
    },
    {
      "name": "cloud-infrastructure",
      "source": "./plugins/cloud-infrastructure",
      "description": "Cloud architecture design for AWS/Azure/GCP, Kubernetes cluster configuration, Terraform infrastructure-as-code, hybrid cloud networking, and multi-cloud cost optimization",
      "version": "1.2.1",
      "author": {
        "name": "Seth Hobson",
        "url": "https://github.com/lazarenkod"
      },
      "homepage": "https://github.com/lazarenkod/agents",
      "repository": "https://github.com/lazarenkod/agents",
      "license": "MIT",
      "keywords": [
        "cloud",
        "aws",
        "azure",
        "gcp",
        "kubernetes",
        "terraform",
        "infrastructure"
      ],
      "category": "infrastructure",
      "strict": false,
      "commands": [],
      "agents": [
        "./agents/cloud-architect.md",
        "./agents/kubernetes-architect.md",
        "./agents/hybrid-cloud-architect.md",
        "./agents/terraform-specialist.md",
        "./agents/network-engineer.md",
        "./agents/deployment-engineer.md"
      ],
      "skills": [
        "./skills/cost-optimization",
        "./skills/hybrid-cloud-networking",
        "./skills/multi-cloud-architecture",
        "./skills/terraform-module-library"
      ]
    },
    {
      "name": "cicd-automation",
      "source": "./plugins/cicd-automation",
      "description": "CI/CD pipeline configuration, GitHub Actions/GitLab CI workflow setup, and automated deployment pipeline orchestration",
      "version": "1.2.1",
      "author": {
        "name": "Seth Hobson",
        "url": "https://github.com/lazarenkod"
      },
      "homepage": "https://github.com/lazarenkod/agents",
      "repository": "https://github.com/lazarenkod/agents",
      "license": "MIT",
      "keywords": [
        "ci-cd",
        "automation",
        "pipeline",
        "github-actions",
        "gitlab-ci"
      ],
      "category": "infrastructure",
      "strict": false,
      "commands": [
        "./commands/workflow-automate.md"
      ],
      "agents": [
        "./agents/deployment-engineer.md",
        "./agents/devops-troubleshooter.md",
        "./agents/kubernetes-architect.md",
        "./agents/cloud-architect.md",
        "./agents/terraform-specialist.md"
      ],
      "skills": [
        "./skills/deployment-pipeline-design",
        "./skills/github-actions-templates",
        "./skills/gitlab-ci-patterns",
        "./skills/secrets-management"
      ]
    },
    {
      "name": "application-performance",
      "source": "./plugins/application-performance",
      "description": "Application profiling, performance optimization, and observability for frontend and backend systems",
      "version": "1.2.1",
      "author": {
        "name": "Seth Hobson",
        "url": "https://github.com/lazarenkod"
      },
      "homepage": "https://github.com/lazarenkod/agents",
      "repository": "https://github.com/lazarenkod/agents",
      "license": "MIT",
      "keywords": [
        "performance",
        "profiling",
        "optimization",
        "core-web-vitals"
      ],
      "category": "performance",
      "strict": false,
      "commands": [
        "./commands/performance-optimization.md"
      ],
      "agents": [
        "./agents/performance-engineer.md",
        "./agents/frontend-developer.md",
        "./agents/observability-engineer.md"
      ]
    },
    {
      "name": "database-cloud-optimization",
      "source": "./plugins/database-cloud-optimization",
      "description": "Database query optimization, cloud cost optimization, and scalability improvements",
      "version": "1.2.0",
      "author": {
        "name": "Seth Hobson",
        "url": "https://github.com/lazarenkod"
      },
      "homepage": "https://github.com/lazarenkod/agents",
      "repository": "https://github.com/lazarenkod/agents",
      "license": "MIT",
      "keywords": [
        "database-optimization",
        "cloud-cost",
        "query-tuning",
        "scalability"
      ],
      "category": "performance",
      "strict": false,
      "commands": [
        "./commands/cost-optimize.md"
      ],
      "agents": [
        "./agents/database-optimizer.md",
        "./agents/database-architect.md",
        "./agents/backend-architect.md",
        "./agents/cloud-architect.md"
      ]
    },
    {
      "name": "comprehensive-review",
      "source": "./plugins/comprehensive-review",
      "description": "Multi-perspective code analysis covering architecture, security, and best practices",
      "version": "1.2.1",
      "author": {
        "name": "Seth Hobson",
        "url": "https://github.com/lazarenkod"
      },
      "homepage": "https://github.com/lazarenkod/agents",
      "repository": "https://github.com/lazarenkod/agents",
      "license": "MIT",
      "keywords": [
        "code-review",
        "quality",
        "architecture",
        "security",
        "best-practices"
      ],
      "category": "quality",
      "strict": false,
      "commands": [
        "./commands/full-review.md",
        "./commands/pr-enhance.md"
      ],
      "agents": [
        "./agents/code-reviewer.md",
        "./agents/architect-review.md",
        "./agents/security-auditor.md"
      ]
    },
    {
      "name": "performance-testing-review",
      "source": "./plugins/performance-testing-review",
      "description": "Performance analysis, test coverage review, and AI-powered code quality assessment",
      "version": "1.2.0",
      "author": {
        "name": "Seth Hobson",
        "url": "https://github.com/lazarenkod"
      },
      "homepage": "https://github.com/lazarenkod/agents",
      "repository": "https://github.com/lazarenkod/agents",
      "license": "MIT",
      "keywords": [
        "performance-review",
        "test-coverage",
        "quality-analysis"
      ],
      "category": "quality",
      "strict": false,
      "commands": [
        "./commands/ai-review.md",
        "./commands/multi-agent-review.md"
      ],
      "agents": [
        "./agents/performance-engineer.md",
        "./agents/test-automator.md"
      ]
    },
    {
      "name": "framework-migration",
      "source": "./plugins/framework-migration",
      "description": "Framework updates, migration planning, and architectural transformation workflows",
      "version": "1.2.2",
      "author": {
        "name": "Seth Hobson",
        "url": "https://github.com/lazarenkod"
      },
      "homepage": "https://github.com/lazarenkod/agents",
      "repository": "https://github.com/lazarenkod/agents",
      "license": "MIT",
      "keywords": [
        "migration",
        "framework-upgrade",
        "modernization",
        "angular",
        "react"
      ],
      "category": "modernization",
      "strict": false,
      "commands": [
        "./commands/legacy-modernize.md",
        "./commands/code-migrate.md",
        "./commands/deps-upgrade.md"
      ],
      "agents": [
        "./agents/legacy-modernizer.md",
        "./agents/architect-review.md"
      ],
      "skills": [
        "./skills/angular-migration",
        "./skills/database-migration",
        "./skills/dependency-upgrade",
        "./skills/react-modernization"
      ]
    },
    {
      "name": "codebase-cleanup",
      "source": "./plugins/codebase-cleanup",
      "description": "Technical debt reduction, dependency updates, and code refactoring automation",
      "version": "1.2.0",
      "author": {
        "name": "Seth Hobson",
        "url": "https://github.com/lazarenkod"
      },
      "homepage": "https://github.com/lazarenkod/agents",
      "repository": "https://github.com/lazarenkod/agents",
      "license": "MIT",
      "keywords": [
        "technical-debt",
        "cleanup",
        "refactoring",
        "dependencies"
      ],
      "category": "modernization",
      "strict": false,
      "commands": [
        "./commands/deps-audit.md",
        "./commands/tech-debt.md",
        "./commands/refactor-clean.md"
      ],
      "agents": [
        "./agents/test-automator.md",
        "./agents/code-reviewer.md"
      ]
    },
    {
      "name": "database-design",
      "source": "./plugins/database-design",
      "description": "Database architecture, schema design, and SQL optimization for production systems",
      "version": "1.2.0",
      "author": {
        "name": "Seth Hobson",
        "url": "https://github.com/lazarenkod"
      },
      "homepage": "https://github.com/lazarenkod/agents",
      "repository": "https://github.com/lazarenkod/agents",
      "license": "MIT",
      "keywords": [
        "database-design",
        "schema",
        "sql",
        "data-modeling"
      ],
      "category": "database",
      "strict": false,
      "commands": [],
      "agents": [
        "./agents/database-architect.md",
        "./agents/sql-pro.md"
      ]
    },
    {
      "name": "database-migrations",
      "source": "./plugins/database-migrations",
      "description": "Database migration automation, observability, and cross-database migration strategies",
      "version": "1.2.0",
      "author": {
        "name": "Seth Hobson",
        "url": "https://github.com/lazarenkod"
      },
      "homepage": "https://github.com/lazarenkod/agents",
      "repository": "https://github.com/lazarenkod/agents",
      "license": "MIT",
      "keywords": [
        "migrations",
        "database-operations",
        "postgres",
        "mysql",
        "mongodb"
      ],
      "category": "database",
      "strict": false,
      "commands": [
        "./commands/sql-migrations.md",
        "./commands/migration-observability.md"
      ],
      "agents": [
        "./agents/database-optimizer.md",
        "./agents/database-admin.md"
      ]
    },
    {
      "name": "security-scanning",
      "source": "./plugins/security-scanning",
      "description": "SAST analysis, dependency vulnerability scanning, OWASP Top 10 compliance, container security scanning, and automated security hardening",
      "version": "1.2.2",
      "author": {
        "name": "Seth Hobson",
        "url": "https://github.com/lazarenkod"
      },
      "homepage": "https://github.com/lazarenkod/agents",
      "repository": "https://github.com/lazarenkod/agents",
      "license": "MIT",
      "keywords": [
        "security",
        "sast",
        "vulnerability-scanning",
        "owasp",
        "devsecops"
      ],
      "category": "security",
      "strict": false,
      "commands": [
        "./commands/security-hardening.md",
        "./commands/security-sast.md",
        "./commands/security-dependencies.md"
      ],
      "agents": [
        "./agents/security-auditor.md"
      ],
      "skills": [
        "./skills/sast-configuration"
      ]
    },
    {
      "name": "security-compliance",
      "source": "./plugins/security-compliance",
      "description": "SOC2, HIPAA, and GDPR compliance validation, secrets scanning, compliance checklists, and regulatory documentation",
      "version": "1.2.0",
      "author": {
        "name": "Seth Hobson",
        "url": "https://github.com/lazarenkod"
      },
      "homepage": "https://github.com/lazarenkod/agents",
      "repository": "https://github.com/lazarenkod/agents",
      "license": "MIT",
      "keywords": [
        "compliance",
        "soc2",
        "hipaa",
        "gdpr",
        "secrets",
        "regulatory"
      ],
      "category": "security",
      "strict": false,
      "commands": [
        "./commands/compliance-check.md"
      ],
      "agents": [
        "./agents/security-auditor.md"
      ]
    },
    {
      "name": "backend-api-security",
      "source": "./plugins/backend-api-security",
      "description": "API security hardening, authentication implementation, authorization patterns, rate limiting, and input validation",
      "version": "1.2.0",
      "author": {
        "name": "Seth Hobson",
        "url": "https://github.com/lazarenkod"
      },
      "homepage": "https://github.com/lazarenkod/agents",
      "repository": "https://github.com/lazarenkod/agents",
      "license": "MIT",
      "keywords": [
        "api-security",
        "authentication",
        "authorization",
        "jwt",
        "oauth"
      ],
      "category": "security",
      "strict": false,
      "commands": [],
      "agents": [
        "./agents/backend-security-coder.md",
        "./agents/backend-architect.md"
      ]
    },
    {
      "name": "frontend-mobile-security",
      "source": "./plugins/frontend-mobile-security",
      "description": "XSS prevention, CSRF protection, content security policies, mobile app security, and secure storage patterns",
      "version": "1.2.0",
      "author": {
        "name": "Seth Hobson",
        "url": "https://github.com/lazarenkod"
      },
      "homepage": "https://github.com/lazarenkod/agents",
      "repository": "https://github.com/lazarenkod/agents",
      "license": "MIT",
      "keywords": [
        "frontend-security",
        "mobile-security",
        "xss",
        "csrf",
        "csp"
      ],
      "category": "security",
      "strict": false,
      "commands": [
        "./commands/xss-scan.md"
      ],
      "agents": [
        "./agents/frontend-security-coder.md",
        "./agents/mobile-security-coder.md",
        "./agents/frontend-developer.md"
      ]
    },
    {
      "name": "data-validation-suite",
      "source": "./plugins/data-validation-suite",
      "description": "Schema validation, data quality monitoring, streaming validation pipelines, and input validation for backend APIs",
      "version": "1.2.0",
      "author": {
        "name": "Seth Hobson",
        "url": "https://github.com/lazarenkod"
      },
      "homepage": "https://github.com/lazarenkod/agents",
      "repository": "https://github.com/lazarenkod/agents",
      "license": "MIT",
      "keywords": [
        "validation",
        "schema",
        "data-quality",
        "pydantic",
        "jsonschema"
      ],
      "category": "data",
      "strict": false,
      "commands": [],
      "agents": [
        "./agents/backend-security-coder.md"
      ]
    },
    {
      "name": "api-scaffolding",
      "source": "./plugins/api-scaffolding",
      "description": "REST and GraphQL API scaffolding, framework selection, backend architecture, and API generation",
      "version": "1.2.1",
      "author": {
        "name": "Seth Hobson",
        "url": "https://github.com/lazarenkod"
      },
      "homepage": "https://github.com/lazarenkod/agents",
      "repository": "https://github.com/lazarenkod/agents",
      "license": "MIT",
      "keywords": [
        "api",
        "rest",
        "graphql",
        "fastapi",
        "django",
        "express"
      ],
      "category": "api",
      "strict": false,
      "commands": [],
      "agents": [
        "./agents/backend-architect.md",
        "./agents/graphql-architect.md",
        "./agents/fastapi-pro.md",
        "./agents/django-pro.md"
      ],
      "skills": [
        "./skills/fastapi-templates"
      ]
    },
    {
      "name": "api-testing-observability",
      "source": "./plugins/api-testing-observability",
      "description": "API testing automation, request mocking, OpenAPI documentation generation, observability setup, and monitoring",
      "version": "1.2.0",
      "author": {
        "name": "Seth Hobson",
        "url": "https://github.com/lazarenkod"
      },
      "homepage": "https://github.com/lazarenkod/agents",
      "repository": "https://github.com/lazarenkod/agents",
      "license": "MIT",
      "keywords": [
        "api-testing",
        "mocking",
        "openapi",
        "swagger",
        "observability"
      ],
      "category": "api",
      "strict": false,
      "commands": [
        "./commands/api-mock.md"
      ],
      "agents": [
        "./agents/api-documenter.md"
      ]
    },
    {
      "name": "seo-content-creation",
      "source": "./plugins/seo-content-creation",
      "description": "SEO content writing, planning, and quality auditing with E-E-A-T optimization",
      "version": "1.2.0",
      "author": {
        "name": "Seth Hobson",
        "url": "https://github.com/lazarenkod"
      },
      "homepage": "https://github.com/lazarenkod/agents",
      "repository": "https://github.com/lazarenkod/agents",
      "license": "MIT",
      "keywords": [
        "seo",
        "content-writing",
        "content-planning",
        "content-audit"
      ],
      "category": "marketing",
      "strict": false,
      "commands": [],
      "agents": [
        "./agents/seo-content-writer.md",
        "./agents/seo-content-planner.md",
        "./agents/seo-content-auditor.md"
      ]
    },
    {
      "name": "seo-technical-optimization",
      "source": "./plugins/seo-technical-optimization",
      "description": "Technical SEO optimization including meta tags, keywords, structure, and featured snippets",
      "version": "1.2.0",
      "author": {
        "name": "Seth Hobson",
        "url": "https://github.com/lazarenkod"
      },
      "homepage": "https://github.com/lazarenkod/agents",
      "repository": "https://github.com/lazarenkod/agents",
      "license": "MIT",
      "keywords": [
        "seo",
        "meta-optimization",
        "keywords",
        "schema-markup",
        "snippets"
      ],
      "category": "marketing",
      "strict": false,
      "commands": [],
      "agents": [
        "./agents/seo-meta-optimizer.md",
        "./agents/seo-keyword-strategist.md",
        "./agents/seo-structure-architect.md",
        "./agents/seo-snippet-hunter.md"
      ]
    },
    {
      "name": "seo-analysis-monitoring",
      "source": "./plugins/seo-analysis-monitoring",
      "description": "Content freshness analysis, cannibalization detection, and authority building for SEO",
      "version": "1.2.0",
      "author": {
        "name": "Seth Hobson",
        "url": "https://github.com/lazarenkod"
      },
      "homepage": "https://github.com/lazarenkod/agents",
      "repository": "https://github.com/lazarenkod/agents",
      "license": "MIT",
      "keywords": [
        "seo",
        "content-analysis",
        "e-e-a-t",
        "authority",
        "monitoring"
      ],
      "category": "marketing",
      "strict": false,
      "commands": [],
      "agents": [
        "./agents/seo-content-refresher.md",
        "./agents/seo-cannibalization-detector.md",
        "./agents/seo-authority-builder.md"
      ]
    },
    {
      "name": "documentation-generation",
      "source": "./plugins/documentation-generation",
      "description": "OpenAPI specification generation, Mermaid diagram creation, tutorial writing, API reference documentation",
      "version": "1.2.0",
      "author": {
        "name": "Seth Hobson",
        "url": "https://github.com/lazarenkod"
      },
      "homepage": "https://github.com/lazarenkod/agents",
      "repository": "https://github.com/lazarenkod/agents",
      "license": "MIT",
      "keywords": [
        "documentation",
        "api-docs",
        "diagrams",
        "openapi",
        "swagger",
        "mermaid"
      ],
      "category": "documentation",
      "strict": false,
      "commands": [
        "./commands/doc-generate.md"
      ],
      "agents": [
        "./agents/docs-architect.md",
        "./agents/api-documenter.md",
        "./agents/mermaid-expert.md",
        "./agents/tutorial-engineer.md",
        "./agents/reference-builder.md"
      ]
    },
    {
      "name": "multi-platform-apps",
      "source": "./plugins/multi-platform-apps",
      "description": "Cross-platform application development coordinating web, iOS, Android, and desktop implementations",
      "version": "1.2.1",
      "author": {
        "name": "Seth Hobson",
        "url": "https://github.com/lazarenkod"
      },
      "homepage": "https://github.com/lazarenkod/agents",
      "repository": "https://github.com/lazarenkod/agents",
      "license": "MIT",
      "keywords": [
        "cross-platform",
        "mobile",
        "web",
        "desktop",
        "react-native",
        "flutter"
      ],
      "category": "development",
      "strict": false,
      "commands": [
        "./commands/multi-platform.md"
      ],
      "agents": [
        "./agents/mobile-developer.md",
        "./agents/flutter-expert.md",
        "./agents/ios-developer.md",
        "./agents/frontend-developer.md",
        "./agents/backend-architect.md",
        "./agents/ui-ux-designer.md"
      ]
    },
    {
      "name": "business-analytics",
      "source": "./plugins/business-analytics",
      "description": "Business metrics analysis, KPI tracking, financial reporting, and data-driven decision making",
      "version": "1.2.0",
      "author": {
        "name": "Seth Hobson",
        "url": "https://github.com/lazarenkod"
      },
      "homepage": "https://github.com/lazarenkod/agents",
      "repository": "https://github.com/lazarenkod/agents",
      "license": "MIT",
      "keywords": [
        "business",
        "analytics",
        "metrics",
        "kpi",
        "reporting",
        "bi"
      ],
      "category": "business",
      "strict": false,
      "commands": [],
      "agents": [
        "./agents/business-analyst.md"
      ]
    },
    {
      "name": "hr-legal-compliance",
      "source": "./plugins/hr-legal-compliance",
      "description": "HR policy documentation, legal compliance templates (GDPR/SOC2/HIPAA), employment contracts, and regulatory documentation",
      "version": "1.2.0",
      "author": {
        "name": "Seth Hobson",
        "url": "https://github.com/lazarenkod"
      },
      "homepage": "https://github.com/lazarenkod/agents",
      "repository": "https://github.com/lazarenkod/agents",
      "license": "MIT",
      "keywords": [
        "hr",
        "legal",
        "compliance",
        "gdpr",
        "soc2",
        "hipaa",
        "policies"
      ],
      "category": "business",
      "strict": false,
      "commands": [],
      "agents": [
        "./agents/hr-pro.md",
        "./agents/legal-advisor.md"
      ]
    },
    {
      "name": "customer-sales-automation",
      "source": "./plugins/customer-sales-automation",
      "description": "Customer support workflow automation, sales pipeline management, email campaigns, and CRM integration",
      "version": "1.2.0",
      "author": {
        "name": "Seth Hobson",
        "url": "https://github.com/lazarenkod"
      },
      "homepage": "https://github.com/lazarenkod/agents",
      "repository": "https://github.com/lazarenkod/agents",
      "license": "MIT",
      "keywords": [
        "customer-support",
        "sales",
        "crm",
        "email-campaigns",
        "automation"
      ],
      "category": "business",
      "strict": false,
      "commands": [],
      "agents": [
        "./agents/customer-support.md",
        "./agents/sales-automator.md"
      ]
    },
    {
      "name": "content-marketing",
      "source": "./plugins/content-marketing",
      "description": "Content marketing strategy, web research, and information synthesis for marketing operations",
      "version": "1.2.0",
      "author": {
        "name": "Seth Hobson",
        "url": "https://github.com/lazarenkod"
      },
      "homepage": "https://github.com/lazarenkod/agents",
      "repository": "https://github.com/lazarenkod/agents",
      "license": "MIT",
      "keywords": [
        "content-marketing",
        "research",
        "marketing-strategy",
        "social-media"
      ],
      "category": "marketing",
      "strict": false,
      "commands": [],
      "agents": [
        "./agents/content-marketer.md",
        "./agents/search-specialist.md"
      ]
    },
    {
      "name": "blockchain-web3",
      "source": "./plugins/blockchain-web3",
      "description": "Smart contract development with Solidity, DeFi protocol implementation, NFT platforms, and Web3 application architecture",
      "version": "1.2.1",
      "author": {
        "name": "Seth Hobson",
        "url": "https://github.com/lazarenkod"
      },
      "homepage": "https://github.com/lazarenkod/agents",
      "repository": "https://github.com/lazarenkod/agents",
      "license": "MIT",
      "keywords": [
        "blockchain",
        "web3",
        "solidity",
        "ethereum",
        "defi",
        "nft",
        "smart-contracts"
      ],
      "category": "blockchain",
      "strict": false,
      "commands": [],
      "agents": [
        "./agents/blockchain-developer.md"
      ],
      "skills": [
        "./skills/defi-protocol-templates",
        "./skills/nft-standards",
        "./skills/solidity-security",
        "./skills/web3-testing"
      ]
    },
    {
      "name": "quantitative-trading",
      "source": "./plugins/quantitative-trading",
      "description": "Quantitative analysis, algorithmic trading strategies, financial modeling, portfolio risk management, and backtesting",
      "version": "1.2.0",
      "author": {
        "name": "Seth Hobson",
        "url": "https://github.com/lazarenkod"
      },
      "homepage": "https://github.com/lazarenkod/agents",
      "repository": "https://github.com/lazarenkod/agents",
      "license": "MIT",
      "keywords": [
        "fintech",
        "quant",
        "trading",
        "algorithmic-trading",
        "risk-management"
      ],
      "category": "finance",
      "strict": false,
      "commands": [],
      "agents": [
        "./agents/quant-analyst.md",
        "./agents/risk-manager.md"
      ]
    },
    {
      "name": "payment-processing",
      "source": "./plugins/payment-processing",
      "description": "Payment gateway integration with Stripe, PayPal, checkout flow implementation, subscription billing, and PCI compliance",
      "version": "1.2.1",
      "author": {
        "name": "Seth Hobson",
        "url": "https://github.com/lazarenkod"
      },
      "homepage": "https://github.com/lazarenkod/agents",
      "repository": "https://github.com/lazarenkod/agents",
      "license": "MIT",
      "keywords": [
        "payments",
        "stripe",
        "paypal",
        "checkout",
        "billing",
        "subscriptions",
        "pci"
      ],
      "category": "payments",
      "strict": false,
      "commands": [],
      "agents": [
        "./agents/payment-integration.md"
      ],
      "skills": [
        "./skills/billing-automation",
        "./skills/paypal-integration",
        "./skills/pci-compliance",
        "./skills/stripe-integration"
      ]
    },
    {
      "name": "game-development",
      "source": "./plugins/game-development",
      "description": "Unity game development with C# scripting, Minecraft server plugin development with Bukkit/Spigot APIs",
      "version": "1.2.0",
      "author": {
        "name": "Seth Hobson",
        "url": "https://github.com/lazarenkod"
      },
      "homepage": "https://github.com/lazarenkod/agents",
      "repository": "https://github.com/lazarenkod/agents",
      "license": "MIT",
      "keywords": [
        "gaming",
        "unity",
        "minecraft",
        "game-dev",
        "bukkit",
        "spigot"
      ],
      "category": "gaming",
      "strict": false,
      "commands": [],
      "agents": [
        "./agents/unity-developer.md",
        "./agents/minecraft-bukkit-pro.md"
      ]
    },
    {
      "name": "accessibility-compliance",
      "source": "./plugins/accessibility-compliance",
      "description": "WCAG accessibility auditing, compliance validation, UI testing for screen readers, keyboard navigation, and inclusive design",
      "version": "1.2.0",
      "author": {
        "name": "Seth Hobson",
        "url": "https://github.com/lazarenkod"
      },
      "homepage": "https://github.com/lazarenkod/agents",
      "repository": "https://github.com/lazarenkod/agents",
      "license": "MIT",
      "keywords": [
        "accessibility",
        "wcag",
        "a11y",
        "compliance",
        "inclusive-design"
      ],
      "category": "accessibility",
      "strict": false,
      "commands": [
        "./commands/accessibility-audit.md"
      ],
      "agents": [
        "./agents/ui-visual-validator.md"
      ]
    },
    {
      "name": "python-development",
      "source": "./plugins/python-development",
      "description": "Modern Python development with Python 3.12+, Django, FastAPI, async patterns, and production best practices",
      "version": "1.2.1",
      "author": {
        "name": "Seth Hobson",
        "url": "https://github.com/lazarenkod"
      },
      "homepage": "https://github.com/lazarenkod/agents",
      "repository": "https://github.com/lazarenkod/agents",
      "license": "MIT",
      "keywords": [
        "python",
        "django",
        "fastapi",
        "async",
        "backend"
      ],
      "category": "languages",
      "strict": false,
      "commands": [
        "./commands/python-scaffold.md"
      ],
      "agents": [
        "./agents/python-pro.md",
        "./agents/django-pro.md",
        "./agents/fastapi-pro.md"
      ],
      "skills": [
        "./skills/async-python-patterns",
        "./skills/python-testing-patterns",
        "./skills/python-packaging",
        "./skills/python-performance-optimization",
        "./skills/uv-package-manager"
      ]
    },
    {
      "name": "javascript-typescript",
      "source": "./plugins/javascript-typescript",
      "description": "JavaScript and TypeScript development with ES6+, Node.js, React, and modern web frameworks",
      "version": "1.2.1",
      "author": {
        "name": "Seth Hobson",
        "url": "https://github.com/lazarenkod"
      },
      "homepage": "https://github.com/lazarenkod/agents",
      "repository": "https://github.com/lazarenkod/agents",
      "license": "MIT",
      "keywords": [
        "javascript",
        "typescript",
        "es6",
        "nodejs",
        "react"
      ],
      "category": "languages",
      "strict": false,
      "commands": [
        "./commands/typescript-scaffold.md"
      ],
      "agents": [
        "./agents/javascript-pro.md",
        "./agents/typescript-pro.md"
      ],
      "skills": [
        "./skills/typescript-advanced-types",
        "./skills/nodejs-backend-patterns",
        "./skills/javascript-testing-patterns",
        "./skills/modern-javascript-patterns"
      ]
    },
    {
      "name": "systems-programming",
      "source": "./plugins/systems-programming",
      "description": "Systems programming with Rust, Go, C, and C++ for performance-critical and low-level development",
      "version": "1.2.0",
      "author": {
        "name": "Seth Hobson",
        "url": "https://github.com/lazarenkod"
      },
      "homepage": "https://github.com/lazarenkod/agents",
      "repository": "https://github.com/lazarenkod/agents",
      "license": "MIT",
      "keywords": [
        "rust",
        "golang",
        "c",
        "cpp",
        "systems-programming",
        "performance"
      ],
      "category": "languages",
      "strict": false,
      "commands": [
        "./commands/rust-project.md"
      ],
      "agents": [
        "./agents/rust-pro.md",
        "./agents/golang-pro.md",
        "./agents/c-pro.md",
        "./agents/cpp-pro.md"
      ]
    },
    {
      "name": "jvm-languages",
      "source": "./plugins/jvm-languages",
      "description": "JVM language development including Java, Scala, and C# with enterprise patterns and frameworks",
      "version": "1.2.0",
      "author": {
        "name": "Seth Hobson",
        "url": "https://github.com/lazarenkod"
      },
      "homepage": "https://github.com/lazarenkod/agents",
      "repository": "https://github.com/lazarenkod/agents",
      "license": "MIT",
      "keywords": [
        "java",
        "scala",
        "csharp",
        "jvm",
        "enterprise",
        "dotnet"
      ],
      "category": "languages",
      "strict": false,
      "commands": [],
      "agents": [
        "./agents/java-pro.md",
        "./agents/scala-pro.md",
        "./agents/csharp-pro.md"
      ]
    },
    {
      "name": "web-scripting",
      "source": "./plugins/web-scripting",
      "description": "Web scripting with PHP and Ruby for web applications, CMS development, and backend services",
      "version": "1.2.0",
      "author": {
        "name": "Seth Hobson",
        "url": "https://github.com/lazarenkod"
      },
      "homepage": "https://github.com/lazarenkod/agents",
      "repository": "https://github.com/lazarenkod/agents",
      "license": "MIT",
      "keywords": [
        "php",
        "ruby",
        "rails",
        "wordpress",
        "web-scripting"
      ],
      "category": "languages",
      "strict": false,
      "commands": [],
      "agents": [
        "./agents/php-pro.md",
        "./agents/ruby-pro.md"
      ]
    },
    {
      "name": "functional-programming",
      "source": "./plugins/functional-programming",
      "description": "Functional programming with Elixir, OTP patterns, Phoenix framework, and distributed systems",
      "version": "1.2.0",
      "author": {
        "name": "Seth Hobson",
        "url": "https://github.com/lazarenkod"
      },
      "homepage": "https://github.com/lazarenkod/agents",
      "repository": "https://github.com/lazarenkod/agents",
      "license": "MIT",
      "keywords": [
        "elixir",
        "functional",
        "phoenix",
        "otp",
        "distributed"
      ],
      "category": "languages",
      "strict": false,
      "commands": [],
      "agents": [
        "./agents/elixir-pro.md"
      ]
    },
    {
      "name": "arm-cortex-microcontrollers",
      "source": "./plugins/arm-cortex-microcontrollers",
      "description": "ARM Cortex-M firmware development for Teensy, STM32, nRF52, and SAMD with peripheral drivers and memory safety patterns",
      "version": "1.2.0",
      "author": {
        "name": "Ryan Snodgrass",
        "url": "https://github.com/rsnodgrass"
      },
      "homepage": "https://github.com/lazarenkod/agents",
      "repository": "https://github.com/lazarenkod/agents",
      "license": "MIT",
      "keywords": [
        "embedded",
        "arm",
        "cortex-m",
        "firmware",
        "microcontroller",
        "teensy",
        "stm32"
      ],
      "category": "languages",
      "strict": false,
      "commands": [],
      "agents": [
        "./agents/arm-cortex-expert.md"
      ]
    },
    {
      "name": "shell-scripting",
      "source": "./plugins/shell-scripting",
      "description": "Production-grade Bash scripting with defensive programming, POSIX compliance, and comprehensive testing",
      "version": "1.2.1",
      "author": {
        "name": "Ryan Snodgrass",
        "url": "https://github.com/rsnodgrass"
      },
      "homepage": "https://github.com/lazarenkod/agents",
      "repository": "https://github.com/lazarenkod/agents",
      "license": "MIT",
      "keywords": [
        "bash",
        "shell",
        "scripting",
        "automation",
        "posix",
        "shellcheck",
        "testing"
      ],
      "category": "languages",
      "strict": false,
      "commands": [],
      "agents": [
        "./agents/bash-pro.md",
        "./agents/posix-shell-pro.md"
      ],
      "skills": [
        "./skills/bash-defensive-patterns/SKILL.md",
        "./skills/shellcheck-configuration/SKILL.md",
        "./skills/bats-testing-patterns/SKILL.md"
      ]
    },
    {
      "name": "product-management",
      "source": "./plugins/product-management",
      "description": "Product strategy, market analysis, roadmap planning, and go-to-market execution with full Claude Agent SDK integration. Real-time competitive intelligence via WebSearch, automated user feedback analysis, market research automation, multi-product portfolio management, and collaborative cross-functional workflows. Expert guidance on feature prioritization, user research, competitive positioning, and product-market fit optimization.",
      "version": "2.0.0",
      "author": {
        "name": "Dmitry Lazarenko",
        "url": "https://github.com/lazarenkod"
      },
      "homepage": "https://github.com/lazarenkod/agents",
      "repository": "https://github.com/lazarenkod/agents",
      "license": "MIT",
      "keywords": [
        "product-management",
        "strategy",
        "roadmap",
        "user-research",
        "go-to-market",
        "market-analysis",
        "competitive-positioning",
        "prioritization",
        "product-analytics",
        "ab-testing",
        "sdk-automation",
        "metrics-tracking",
        "user-behavior"
      ],
      "category": "business",
      "strict": false,
      "commands": [
        "./commands/strategy-analysis.md"
      ],
      "agents": [
        "./agents/product-manager.md"
      ],
      "skills": [
        "./skills/product-strategy",
        "./skills/sdk-product-analytics"
      ]
    },
    {
      "name": "stock-analysis",
      "source": "./plugins/stock-analysis",
      "description": "Expert equity and cryptocurrency market analysis with Claude SDK automation. Technical analysis, fundamental analysis, market trends, sector rotation, dividend investing for stocks. Cryptocurrency analysis with technical, tokenomics, and on-chain metrics. Risk management and portfolio optimization. Includes SDK-powered automated trading, portfolio automation, and real-time market intelligence gathering.",
      "version": "1.4.0",
      "author": {
        "name": "Dmitry Lazarenko",
        "url": "https://github.com/lazarenkod"
      },
      "homepage": "https://github.com/lazarenkod/agents",
      "repository": "https://github.com/lazarenkod/agents",
      "license": "MIT",
      "keywords": [
        "stock-analysis",
        "cryptocurrency-analysis",
        "crypto-trading",
        "equity-research",
        "technical-analysis",
        "fundamental-analysis",
        "tokenomics",
        "on-chain-analysis",
        "portfolio-analysis",
        "trading-signals",
        "market-analysis",
        "sector-rotation",
        "dividend-investing",
        "risk-management",
        "nasdaq",
        "nyse",
        "ftse",
        "bitcoin",
        "ethereum",
        "blockchain",
        "bonds",
        "investment",
        "patent-research",
        "macroeconomic-analysis",
        "automated-trading",
        "algorithmic-trading",
        "sdk-automation",
        "portfolio-automation",
        "market-intelligence",
        "news-sentiment",
        "backtesting"
      ],
      "category": "finance",
      "strict": false,
      "commands": [
        "./commands/portfolio-analysis.md",
        "./commands/ticker-analysis.md",
        "./commands/stock-comparison.md",
        "./commands/market-analysis.md",
        "./commands/crypto-analysis.md",
        "./commands/crypto-comparison.md",
        "./commands/news-search.md"
      ],
      "agents": [
        "./agents/equity-analyst.md",
        "./agents/technical-analyst.md",
        "./agents/fundamental-analyst.md",
        "./agents/portfolio-analyst.md",
        "./agents/patent-researcher.md",
        "./agents/market-analyst.md",
        "./agents/risk-management-specialist.md",
        "./agents/dividend-analyst.md",
        "./agents/news-researcher.md",
        "./agents/crypto-technical-analyst.md",
        "./agents/crypto-fundamental-analyst.md",
        "./agents/crypto-portfolio-analyst.md"
      ],
      "skills": [
        "./skills/technical-analysis",
        "./skills/fundamental-analysis",
        "./skills/portfolio-analysis",
        "./skills/patent-research",
        "./skills/macroeconomic-analysis",
        "./skills/risk-management",
        "./skills/dividend-strategy",
        "./skills/sector-analysis",
        "./skills/crypto-technical-analysis",
        "./skills/crypto-tokenomics-analysis",
        "./skills/sdk-portfolio-automation",
        "./skills/sdk-automated-trading",
        "./skills/sdk-market-intelligence"
      ]
    },
    {
      "name": "gemini-codebase-intelligence",
      "source": "./plugins/gemini-codebase-intelligence",
      "description": "Intelligent Gemini CLI management for large codebase analysis and pattern detection. Provides hybrid routing between Gemini CLI and local tools, three command families (analyze, search, execute), and four specialized skills for pattern detection, search strategies, configuration, and result interpretation. Use PROACTIVELY when Claude needs to analyze extensive code patterns, architectural overviews, or search through large codebases efficiently.",
      "version": "1.0.0",
      "author": {
        "name": "Claude",
        "url": "https://github.com/anthropics"
      },
      "homepage": "https://github.com/lazarenkod/agents",
      "repository": "https://github.com/lazarenkod/agents",
      "license": "MIT",
      "keywords": [
        "codebase-analysis",
        "pattern-detection",
        "code-quality",
        "architecture-analysis",
        "gemini-cli",
        "hybrid-routing"
      ],
      "category": "code-analysis",
      "strict": false,
      "commands": [
        "./commands/analyze-codebase.md",
        "./commands/search-patterns.md",
        "./commands/execute-analysis.md"
      ],
      "agents": [
        "./agents/codebase-analysis-gateway.md",
        "./agents/gemini-cli-executor.md"
      ],
      "skills": [
        "./skills/pattern-detection",
        "./skills/codebase-search-strategies",
        "./skills/gemini-cli-configuration",
        "./skills/analysis-result-interpretation"
      ]
    },
    {
      "name": "operations-management",
      "source": "./plugins/operations-management",
      "description": "Expert operational management and COO capabilities for process optimization, project management, risk mitigation, and performance metrics. Delivers strategic operational guidance with systematic process improvement, cross-functional coordination, and data-driven performance management.",
      "version": "1.0.0",
      "author": {
        "name": "Dmitry Lazarenko",
        "url": "https://github.com/lazarenkod"
      },
      "homepage": "https://github.com/lazarenkod/agents",
      "repository": "https://github.com/lazarenkod/agents",
      "license": "MIT",
      "keywords": [
        "operations-management",
        "coo",
        "process-optimization",
        "project-management",
        "risk-management",
        "performance-metrics",
        "operational-excellence",
        "kpi",
        "okr"
      ],
      "category": "operations",
      "strict": false,
      "commands": [
        "./commands/operational-excellence.md"
      ],
      "agents": [
        "./agents/coo-executive.md"
      ],
      "skills": [
        "./skills/process-optimization",
        "./skills/project-management",
        "./skills/risk-management",
        "./skills/performance-metrics"
      ]
    },
    {
      "name": "ceo-operating-system",
      "source": "./plugins/ceo-operating-system",
      "description": "Chief Executive Officer operating system for strategic vision, execution management, board governance, and organizational leadership. Provides comprehensive CEO guidance with proven frameworks (OKRs, EXO model) for building and scaling high-performing companies.",
      "version": "1.0.0",
      "author": {
        "name": "Dmitry Lazarenko",
        "url": "https://github.com/lazarenkod"
      },
      "homepage": "https://github.com/lazarenkod/agents",
      "repository": "https://github.com/lazarenkod/agents",
      "license": "MIT",
      "keywords": [
        "ceo",
        "ceo-operating-system",
        "strategic-vision",
        "execution-management",
        "okr",
        "board-governance",
        "investor-relations",
        "organizational-leadership",
        "fundraising",
        "company-building"
      ],
      "category": "executive-leadership",
      "strict": false,
      "commands": [
        "./commands/strategic-planning.md"
      ],
      "agents": [
        "./agents/ceo-operating-system.md"
      ],
      "skills": [
        "./skills/strategic-vision",
        "./skills/execution-excellence",
        "./skills/board-investor-relations",
        "./skills/leadership-organization"
      ]
    },
    {
      "name": "tarantool-development",
      "source": "./plugins/tarantool-development",
      "description": "Expert Tarantool database development, distributed in-memory databases, Lua application development, clustering with Cartridge, and sharding with vshard. Masters architecture design, high-performance optimization, replication, and production deployments.",
      "version": "1.0.0",
      "author": {
        "name": "Dmitry Lazarenko",
        "url": "https://github.com/lazarenkod"
      },
      "homepage": "https://github.com/lazarenkod/agents",
      "repository": "https://github.com/lazarenkod/agents",
      "license": "MIT",
      "keywords": [
        "tarantool",
        "in-memory-database",
        "distributed-database",
        "lua-development",
        "cartridge",
        "vshard",
        "database-architecture",
        "replication",
        "sharding",
        "high-performance",
        "real-time-data"
      ],
      "category": "database",
      "strict": false,
      "commands": [
        "./commands/tarantool-data-model.md",
        "./commands/tarantool-application-dev.md",
        "./commands/tarantool-cluster-ops.md"
      ],
      "agents": [
        "./agents/tarantool-architect.md"
      ],
      "skills": [
        "./skills/tarantool-architecture",
        "./skills/lua-development",
        "./skills/vshard-sharding",
        "./skills/cartridge-framework",
        "./skills/tarantool-performance",
        "./skills/replication-ha"
      ]
    },
    {
      "name": "vk-cloud-marketplace",
      "source": "./plugins/vk-cloud-marketplace",
      "description": "Complete VK Cloud marketplace solution for image-based applications. Official Terraform provider (vk-cs/vkcs) integration with full resource reference, Packer image building with Ansible provisioning, service package management, VK Cloud Agent integration, tariff planning, monitoring with Telegraf/Prometheus. Includes real-world examples from production packages and official provider documentation.",
      "version": "2.2.0",
      "author": {
        "name": "Dmitry Lazarenko",
        "url": "https://github.com/lazarenkod"
      },
      "homepage": "https://github.com/lazarenkod/agents",
      "repository": "https://github.com/lazarenkod/agents",
      "license": "MIT",
      "keywords": [
        "vk-cloud",
        "marketplace",
        "service-package",
        "terraform",
        "vkcs-provider",
        "ivkcs-provider",
        "terraform-provider-vkcs",
        "vk-cloud-agent",
        "tariff-plans",
        "image-based-apps",
        "vendor-account",
        "cloud-init",
        "monitoring",
        "telegraf",
        "prometheus",
        "auto-recovery",
        "health-checks",
        "packer",
        "ansible",
        "image-build",
        "provisioning",
        "qemu-guest-agent",
        "infrastructure-as-code",
        "openstack",
        "neutron",
        "sprut"
      ],
      "category": "cloud",
      "strict": false,
      "commands": [
        "./commands/deploy-marketplace-app.md",
        "./commands/validate-app-config.md"
      ],
      "agents": [
        "./agents/vk-cloud-marketplace-specialist.md"
      ],
      "skills": [
        "./skills/vk-marketplace-deployment",
        "./skills/image-app-configuration",
        "./skills/packer-image-build",
        "./skills/ansible-marketplace-provisioning",
        "./skills/terraform-vkcs-provider"
      ]
    },
    {
      "name": "high-load-systems-architecture",
      "source": "./plugins/high-load-systems-architecture",
      "description": "World-class architecture for high-load distributed systems. Specializes in Linux kernel optimization, OS internals, storage architecture (Ceph, SDS), cloud virtualization (KVM, libvirt), CPU steal time optimization, and advanced virtualization performance tuning. Provides strategic guidance for designing, optimizing, and scaling mission-critical infrastructure with expert-level performance optimization.",
      "version": "2.0.0",
      "author": {
        "name": "Dmitry Lazarenko",
        "url": "https://github.com/lazarenkod"
      },
      "homepage": "https://github.com/lazarenkod/agents",
      "repository": "https://github.com/lazarenkod/agents",
      "license": "MIT",
      "keywords": [
        "high-load-systems",
        "system-architecture",
        "linux-kernel",
        "kernel-optimization",
        "os-internals",
        "distributed-storage",
        "ceph",
        "software-defined-storage",
        "sds",
        "virtualization",
        "kvm",
        "libvirt",
        "cloud-platform",
        "performance-optimization",
        "infrastructure-design",
        "scalability",
        "system-tuning",
        "storage-architecture",
        "cpu-steal-time",
        "virtualization-performance",
        "vm-optimization",
        "hypervisor-tuning",
        "vhost-optimization",
        "sr-iov",
        "numa-optimization",
        "huge-pages",
        "virtio-tuning"
      ],
      "category": "infrastructure",
      "strict": false,
      "commands": [
        "./commands/design-high-load-system.md",
        "./commands/optimize-linux-system.md",
        "./commands/analyze-cpu-steal-time.md",
        "./commands/tune-virtualization-performance.md"
      ],
      "agents": [
        "./agents/high-load-architect.md",
        "./agents/linux-kernel-specialist.md",
        "./agents/storage-architect.md",
        "./agents/virtualization-architect.md"
      ],
      "skills": [
        "./skills/high-load-system-design",
        "./skills/linux-kernel-optimization",
        "./skills/distributed-storage",
        "./skills/virtualization-patterns",
        "./skills/cpu-steal-time-optimization",
        "./skills/virtualization-performance-tuning"
      ]
    },
    {
<<<<<<< HEAD
      "name": "product-maturity",
      "source": "./plugins/product-maturity",
      "description": "Product team maturity assessment and improvement using FAANG-level best practices. Evaluate and elevate product team capabilities across technical excellence, product management, engineering practices, team culture, delivery operations, and data analytics. Comprehensive frameworks from AWS, Google, Amazon, Netflix, Meta, and Microsoft.",
=======
      "name": "world-class-leadership",
      "source": "./plugins/world-class-leadership",
      "description": "World-class executive leadership, team building, OKRs/KPIs, culture transformation, and talent development combining expertise from AWS, Google, Microsoft, Amazon, and OpenAI senior management. Includes expert agents for executive leadership, high-performance teams, goal-setting frameworks, and organizational culture excellence.",
>>>>>>> b606bb1e
      "version": "1.0.0",
      "author": {
        "name": "Dmitry Lazarenko",
        "url": "https://github.com/lazarenkod"
      },
      "homepage": "https://github.com/lazarenkod/agents",
      "repository": "https://github.com/lazarenkod/agents",
      "license": "MIT",
      "keywords": [
<<<<<<< HEAD
        "product-maturity",
        "team-assessment",
        "faang-practices",
        "product-excellence",
        "technical-excellence",
        "engineering-practices",
        "team-culture",
        "dora-metrics",
        "sre-practices",
        "ci-cd",
        "observability",
        "experimentation",
        "product-development",
        "okr",
        "agile",
        "organizational-maturity",
        "aws-practices",
        "google-practices",
        "netflix-practices",
        "transformation",
        "coaching"
      ],
      "category": "business",
      "strict": false,
      "commands": [
        "./commands/assess-product-maturity.md",
        "./commands/improve-product-maturity.md"
      ],
      "agents": [
        "./agents/product-maturity-advisor.md",
        "./agents/product-excellence-coach.md"
      ],
      "skills": [
        "./skills/product-maturity-model",
        "./skills/tech-excellence-practices",
        "./skills/product-development-lifecycle",
        "./skills/team-culture-patterns"
      ]
    },
    {
      "name": "enterprise-sales",
      "source": "./plugins/enterprise-sales",
      "description": "World-class enterprise sales management with VK Cloud expertise. Features 5 specialized agents (Sales Director, Strategist, Negotiator, Account Executive, Solution Architect), 7 comprehensive skills (MEDDPICC, Account Planning, Executive Engagement, Negotiation, Business Value, VK Cloud Positioning, Deal Structuring), and 5 powerful commands (Account Plan, Deal Strategy, Proposal Builder, ROI Calculator, Competitive Battlecard). Built for enterprise B2B sales at AWS/Google/Azure/SAP/Oracle level.",
      "version": "1.0.0",
      "author": {
        "name": "Dmitry Lazarenko",
        "url": "https://github.com/lazarenkod"
      },
      "homepage": "https://github.com/lazarenkod/agents",
      "repository": "https://github.com/lazarenkod/agents",
      "license": "MIT",
      "keywords": [
        "enterprise-sales",
        "b2b-sales",
        "sales-strategy",
        "sales-director",
        "account-management",
        "negotiation",
        "vk-cloud",
        "cloud-sales",
        "meddpicc",
        "spin-selling",
        "challenger-sale",
        "strategic-account-planning",
        "executive-engagement",
        "business-value",
        "roi-calculator",
        "competitive-positioning",
        "deal-structuring",
        "sales-methodologies"
      ],
      "category": "business",
      "strict": false,
      "commands": [
        "./commands/account-plan.md",
        "./commands/deal-strategy.md",
        "./commands/proposal-builder.md",
        "./commands/roi-calculator.md",
        "./commands/competitive-battlecard.md"
      ],
      "agents": [
        "./agents/enterprise-sales-director.md",
        "./agents/enterprise-sales-strategist.md",
        "./agents/enterprise-negotiator.md",
        "./agents/strategic-account-executive.md",
        "./agents/solution-architect-seller.md"
      ],
      "skills": [
        "./skills/enterprise-sales-methodology",
        "./skills/strategic-account-planning",
        "./skills/executive-engagement",
        "./skills/negotiation-frameworks",
        "./skills/business-value-frameworks",
        "./skills/vk-cloud-competitive-positioning",
        "./skills/deal-structuring"
=======
        "leadership",
        "management",
        "executive-leadership",
        "team-building",
        "okr",
        "kpi",
        "culture-transformation",
        "talent-development",
        "high-performance-teams",
        "change-management",
        "motivation",
        "goal-setting",
        "performance-management",
        "succession-planning",
        "employee-engagement"
      ],
      "category": "leadership",
      "strict": false,
      "commands": [
        "./commands/team-assessment.md",
        "./commands/okr-planning.md",
        "./commands/leadership-development-plan.md",
        "./commands/culture-audit.md"
      ],
      "agents": [
        "./agents/senior-executive-leader.md",
        "./agents/high-performance-team-builder.md",
        "./agents/okr-kpi-strategist.md",
        "./agents/culture-transformation-leader.md"
      ],
      "skills": [
        "./skills/executive-leadership",
        "./skills/team-motivation",
        "./skills/okr-framework",
        "./skills/high-performance-teams",
        "./skills/change-management",
        "./skills/culture-building",
        "./skills/talent-development"
>>>>>>> b606bb1e
      ]
    }
  ]
}<|MERGE_RESOLUTION|>--- conflicted
+++ resolved
@@ -2380,15 +2380,9 @@
       ]
     },
     {
-<<<<<<< HEAD
       "name": "product-maturity",
       "source": "./plugins/product-maturity",
       "description": "Product team maturity assessment and improvement using FAANG-level best practices. Evaluate and elevate product team capabilities across technical excellence, product management, engineering practices, team culture, delivery operations, and data analytics. Comprehensive frameworks from AWS, Google, Amazon, Netflix, Meta, and Microsoft.",
-=======
-      "name": "world-class-leadership",
-      "source": "./plugins/world-class-leadership",
-      "description": "World-class executive leadership, team building, OKRs/KPIs, culture transformation, and talent development combining expertise from AWS, Google, Microsoft, Amazon, and OpenAI senior management. Includes expert agents for executive leadership, high-performance teams, goal-setting frameworks, and organizational culture excellence.",
->>>>>>> b606bb1e
       "version": "1.0.0",
       "author": {
         "name": "Dmitry Lazarenko",
@@ -2398,7 +2392,6 @@
       "repository": "https://github.com/lazarenkod/agents",
       "license": "MIT",
       "keywords": [
-<<<<<<< HEAD
         "product-maturity",
         "team-assessment",
         "faang-practices",
@@ -2494,7 +2487,21 @@
         "./skills/business-value-frameworks",
         "./skills/vk-cloud-competitive-positioning",
         "./skills/deal-structuring"
-=======
+      ]
+    },
+    {
+      "name": "world-class-leadership",
+      "source": "./plugins/world-class-leadership",
+      "description": "World-class executive leadership, team building, OKRs/KPIs, culture transformation, and talent development combining expertise from AWS, Google, Microsoft, Amazon, and OpenAI senior management. Includes expert agents for executive leadership, high-performance teams, goal-setting frameworks, and organizational culture excellence.",
+      "version": "1.0.0",
+      "author": {
+        "name": "Dmitry Lazarenko",
+        "url": "https://github.com/lazarenkod"
+      },
+      "homepage": "https://github.com/lazarenkod/agents",
+      "repository": "https://github.com/lazarenkod/agents",
+      "license": "MIT",
+      "keywords": [
         "leadership",
         "management",
         "executive-leadership",
@@ -2533,7 +2540,6 @@
         "./skills/change-management",
         "./skills/culture-building",
         "./skills/talent-development"
->>>>>>> b606bb1e
       ]
     }
   ]
