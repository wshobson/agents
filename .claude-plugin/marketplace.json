{
  "name": "claude-agents",
  "owner": {
    "name": "Dmitry Lazarenko",
    "email": "lazarenkod@gmail.com",
    "url": "https://github.com/lazarenkod"
  },
  "metadata": {
    "description": "Production-ready workflow orchestration with 70 focused plugins, 96 specialized agents, 52 tools, and 64 agent skills - optimized for granular installation and minimal token usage",
    "version": "1.3.0"
  },
  "plugins": [
    {
      "name": "code-documentation",
      "source": "./plugins/code-documentation",
      "description": "Documentation generation, code explanation, and technical writing with automated doc generation and tutorial creation",
      "version": "1.2.0",
      "author": {
        "name": "Seth Hobson",
        "url": "https://github.com/lazarenkod"
      },
      "homepage": "https://github.com/lazarenkod/agents",
      "repository": "https://github.com/lazarenkod/agents",
      "license": "MIT",
      "keywords": [
        "documentation",
        "code-explanation",
        "technical-writing",
        "tutorials"
      ],
      "category": "documentation",
      "strict": false,
      "commands": [
        "./commands/doc-generate.md",
        "./commands/code-explain.md"
      ],
      "agents": [
        "./agents/docs-architect.md",
        "./agents/tutorial-engineer.md",
        "./agents/code-reviewer.md"
      ]
    },
    {
      "name": "debugging-toolkit",
      "source": "./plugins/debugging-toolkit",
      "description": "Interactive debugging, developer experience optimization, and smart debugging workflows",
      "version": "1.2.0",
      "author": {
        "name": "Seth Hobson",
        "url": "https://github.com/lazarenkod"
      },
      "homepage": "https://github.com/lazarenkod/agents",
      "repository": "https://github.com/lazarenkod/agents",
      "license": "MIT",
      "keywords": [
        "debugging",
        "developer-experience",
        "troubleshooting",
        "essential"
      ],
      "category": "development",
      "strict": false,
      "commands": [
        "./commands/smart-debug.md"
      ],
      "agents": [
        "./agents/debugger.md",
        "./agents/dx-optimizer.md"
      ]
    },
    {
      "name": "git-pr-workflows",
      "source": "./plugins/git-pr-workflows",
      "description": "Git workflow automation, pull request enhancement, and team onboarding processes",
      "version": "1.2.1",
      "author": {
        "name": "Seth Hobson",
        "url": "https://github.com/lazarenkod"
      },
      "homepage": "https://github.com/lazarenkod/agents",
      "repository": "https://github.com/lazarenkod/agents",
      "license": "MIT",
      "keywords": [
        "git",
        "pull-request",
        "workflow",
        "onboarding",
        "essential"
      ],
      "category": "workflows",
      "strict": false,
      "commands": [
        "./commands/pr-enhance.md",
        "./commands/onboard.md",
        "./commands/git-workflow.md"
      ],
      "agents": [
        "./agents/code-reviewer.md"
      ]
    },
    {
      "name": "backend-development",
      "source": "./plugins/backend-development",
      "description": "Backend API design, GraphQL architecture, and test-driven backend development",
      "version": "1.2.2",
      "author": {
        "name": "Seth Hobson",
        "url": "https://github.com/lazarenkod"
      },
      "homepage": "https://github.com/lazarenkod/agents",
      "repository": "https://github.com/lazarenkod/agents",
      "license": "MIT",
      "keywords": [
        "backend",
        "api-design",
        "graphql",
        "tdd",
        "architecture"
      ],
      "category": "development",
      "strict": false,
      "commands": [
        "./commands/feature-development.md"
      ],
      "agents": [
        "./agents/backend-architect.md",
        "./agents/graphql-architect.md",
        "./agents/tdd-orchestrator.md"
      ],
      "skills": [
        "./skills/api-design-principles",
        "./skills/architecture-patterns",
        "./skills/microservices-patterns"
      ]
    },
    {
      "name": "frontend-mobile-development",
      "source": "./plugins/frontend-mobile-development",
      "description": "Frontend UI development and mobile application implementation across platforms",
      "version": "1.2.0",
      "author": {
        "name": "Seth Hobson",
        "url": "https://github.com/lazarenkod"
      },
      "homepage": "https://github.com/lazarenkod/agents",
      "repository": "https://github.com/lazarenkod/agents",
      "license": "MIT",
      "keywords": [
        "frontend",
        "mobile",
        "react",
        "ui",
        "cross-platform"
      ],
      "category": "development",
      "strict": false,
      "commands": [
        "./commands/component-scaffold.md"
      ],
      "agents": [
        "./agents/frontend-developer.md",
        "./agents/mobile-developer.md"
      ]
    },
    {
      "name": "full-stack-orchestration",
      "source": "./plugins/full-stack-orchestration",
      "description": "End-to-end feature orchestration with testing, security, performance, and deployment",
      "version": "1.2.1",
      "author": {
        "name": "Seth Hobson",
        "url": "https://github.com/lazarenkod"
      },
      "homepage": "https://github.com/lazarenkod/agents",
      "repository": "https://github.com/lazarenkod/agents",
      "license": "MIT",
      "keywords": [
        "full-stack",
        "orchestration",
        "deployment",
        "security",
        "testing"
      ],
      "category": "workflows",
      "strict": false,
      "commands": [
        "./commands/full-stack-feature.md"
      ],
      "agents": [
        "./agents/test-automator.md",
        "./agents/security-auditor.md",
        "./agents/performance-engineer.md",
        "./agents/deployment-engineer.md"
      ]
    },
    {
      "name": "unit-testing",
      "source": "./plugins/unit-testing",
      "description": "Unit and integration test automation for Python and JavaScript with debugging support",
      "version": "1.2.0",
      "author": {
        "name": "Seth Hobson",
        "url": "https://github.com/lazarenkod"
      },
      "homepage": "https://github.com/lazarenkod/agents",
      "repository": "https://github.com/lazarenkod/agents",
      "license": "MIT",
      "keywords": [
        "testing",
        "unit-tests",
        "python",
        "javascript",
        "automation"
      ],
      "category": "testing",
      "strict": false,
      "commands": [
        "./commands/test-generate.md"
      ],
      "agents": [
        "./agents/test-automator.md",
        "./agents/debugger.md"
      ]
    },
    {
      "name": "tdd-workflows",
      "source": "./plugins/tdd-workflows",
      "description": "Test-driven development methodology with red-green-refactor cycles and code review",
      "version": "1.2.1",
      "author": {
        "name": "Seth Hobson",
        "url": "https://github.com/lazarenkod"
      },
      "homepage": "https://github.com/lazarenkod/agents",
      "repository": "https://github.com/lazarenkod/agents",
      "license": "MIT",
      "keywords": [
        "tdd",
        "test-driven",
        "workflow",
        "red-green-refactor"
      ],
      "category": "workflows",
      "strict": false,
      "commands": [
        "./commands/tdd-cycle.md",
        "./commands/tdd-red.md",
        "./commands/tdd-green.md",
        "./commands/tdd-refactor.md"
      ],
      "agents": [
        "./agents/tdd-orchestrator.md",
        "./agents/code-reviewer.md"
      ]
    },
    {
      "name": "code-review-ai",
      "source": "./plugins/code-review-ai",
      "description": "AI-powered architectural review and code quality analysis",
      "version": "1.2.0",
      "author": {
        "name": "Seth Hobson",
        "url": "https://github.com/lazarenkod"
      },
      "homepage": "https://github.com/lazarenkod/agents",
      "repository": "https://github.com/lazarenkod/agents",
      "license": "MIT",
      "keywords": [
        "code-review",
        "architecture",
        "ai-analysis",
        "quality"
      ],
      "category": "quality",
      "strict": false,
      "commands": [
        "./commands/ai-review.md"
      ],
      "agents": [
        "./agents/architect-review.md"
      ]
    },
    {
      "name": "code-refactoring",
      "source": "./plugins/code-refactoring",
      "description": "Code cleanup, refactoring automation, and technical debt management with context restoration",
      "version": "1.2.0",
      "author": {
        "name": "Seth Hobson",
        "url": "https://github.com/lazarenkod"
      },
      "homepage": "https://github.com/lazarenkod/agents",
      "repository": "https://github.com/lazarenkod/agents",
      "license": "MIT",
      "keywords": [
        "refactoring",
        "code-quality",
        "technical-debt",
        "cleanup"
      ],
      "category": "utilities",
      "strict": false,
      "commands": [
        "./commands/refactor-clean.md",
        "./commands/tech-debt.md",
        "./commands/context-restore.md"
      ],
      "agents": [
        "./agents/legacy-modernizer.md",
        "./agents/code-reviewer.md"
      ]
    },
    {
      "name": "dependency-management",
      "source": "./plugins/dependency-management",
      "description": "Dependency auditing, version management, and security vulnerability scanning",
      "version": "1.2.0",
      "author": {
        "name": "Seth Hobson",
        "url": "https://github.com/lazarenkod"
      },
      "homepage": "https://github.com/lazarenkod/agents",
      "repository": "https://github.com/lazarenkod/agents",
      "license": "MIT",
      "keywords": [
        "dependencies",
        "npm",
        "security",
        "auditing",
        "upgrades"
      ],
      "category": "utilities",
      "strict": false,
      "commands": [
        "./commands/deps-audit.md"
      ],
      "agents": [
        "./agents/legacy-modernizer.md"
      ]
    },
    {
      "name": "error-debugging",
      "source": "./plugins/error-debugging",
      "description": "Error analysis, trace debugging, and multi-agent problem diagnosis",
      "version": "1.2.0",
      "author": {
        "name": "Seth Hobson",
        "url": "https://github.com/lazarenkod"
      },
      "homepage": "https://github.com/lazarenkod/agents",
      "repository": "https://github.com/lazarenkod/agents",
      "license": "MIT",
      "keywords": [
        "error-handling",
        "debugging",
        "diagnostics",
        "troubleshooting"
      ],
      "category": "utilities",
      "strict": false,
      "commands": [
        "./commands/error-analysis.md",
        "./commands/error-trace.md",
        "./commands/multi-agent-review.md"
      ],
      "agents": [
        "./agents/debugger.md",
        "./agents/error-detective.md"
      ]
    },
    {
      "name": "team-collaboration",
      "source": "./plugins/team-collaboration",
      "description": "Team workflows, issue management, standup automation, and developer experience optimization",
      "version": "1.2.0",
      "author": {
        "name": "Seth Hobson",
        "url": "https://github.com/lazarenkod"
      },
      "homepage": "https://github.com/lazarenkod/agents",
      "repository": "https://github.com/lazarenkod/agents",
      "license": "MIT",
      "keywords": [
        "collaboration",
        "team",
        "standup",
        "issue-management"
      ],
      "category": "utilities",
      "strict": false,
      "commands": [
        "./commands/issue.md",
        "./commands/standup-notes.md"
      ],
      "agents": [
        "./agents/dx-optimizer.md"
      ]
    },
    {
      "name": "llm-application-dev",
      "source": "./plugins/llm-application-dev",
      "description": "LLM application development, prompt engineering, and AI assistant optimization",
      "version": "1.2.1",
      "author": {
        "name": "Seth Hobson",
        "url": "https://github.com/lazarenkod"
      },
      "homepage": "https://github.com/lazarenkod/agents",
      "repository": "https://github.com/lazarenkod/agents",
      "license": "MIT",
      "keywords": [
        "llm",
        "ai",
        "prompt-engineering",
        "langchain",
        "gpt",
        "claude"
      ],
      "category": "ai-ml",
      "strict": false,
      "commands": [
        "./commands/langchain-agent.md",
        "./commands/ai-assistant.md",
        "./commands/prompt-optimize.md"
      ],
      "agents": [
        "./agents/ai-engineer.md",
        "./agents/prompt-engineer.md"
      ],
      "skills": [
        "./skills/langchain-architecture",
        "./skills/llm-evaluation",
        "./skills/prompt-engineering-patterns",
        "./skills/rag-implementation"
      ]
    },
    {
      "name": "agent-orchestration",
      "source": "./plugins/agent-orchestration",
      "description": "Multi-agent system optimization, agent improvement workflows, and context management",
      "version": "1.2.0",
      "author": {
        "name": "Seth Hobson",
        "url": "https://github.com/lazarenkod"
      },
      "homepage": "https://github.com/lazarenkod/agents",
      "repository": "https://github.com/lazarenkod/agents",
      "license": "MIT",
      "keywords": [
        "multi-agent",
        "orchestration",
        "ai-agents",
        "optimization"
      ],
      "category": "ai-ml",
      "strict": false,
      "commands": [
        "./commands/multi-agent-optimize.md",
        "./commands/improve-agent.md"
      ],
      "agents": [
        "./agents/context-manager.md"
      ]
    },
    {
      "name": "context-management",
      "source": "./plugins/context-management",
      "description": "Context persistence, restoration, and long-running conversation management",
      "version": "1.2.0",
      "author": {
        "name": "Seth Hobson",
        "url": "https://github.com/lazarenkod"
      },
      "homepage": "https://github.com/lazarenkod/agents",
      "repository": "https://github.com/lazarenkod/agents",
      "license": "MIT",
      "keywords": [
        "context",
        "persistence",
        "conversation",
        "memory"
      ],
      "category": "ai-ml",
      "strict": false,
      "commands": [
        "./commands/context-save.md",
        "./commands/context-restore.md"
      ],
      "agents": [
        "./agents/context-manager.md"
      ]
    },
    {
      "name": "machine-learning-ops",
      "source": "./plugins/machine-learning-ops",
      "description": "ML model training pipelines, hyperparameter tuning, model deployment automation, experiment tracking, and MLOps workflows",
      "version": "1.2.1",
      "author": {
        "name": "Seth Hobson",
        "url": "https://github.com/lazarenkod"
      },
      "homepage": "https://github.com/lazarenkod/agents",
      "repository": "https://github.com/lazarenkod/agents",
      "license": "MIT",
      "keywords": [
        "machine-learning",
        "mlops",
        "model-training",
        "tensorflow",
        "pytorch",
        "mlflow"
      ],
      "category": "ai-ml",
      "strict": false,
      "commands": [
        "./commands/ml-pipeline.md"
      ],
      "agents": [
        "./agents/data-scientist.md",
        "./agents/ml-engineer.md",
        "./agents/mlops-engineer.md"
      ],
      "skills": [
        "./skills/ml-pipeline-workflow"
      ]
    },
    {
      "name": "data-engineering",
      "source": "./plugins/data-engineering",
      "description": "ETL pipeline construction, data warehouse design, batch processing workflows, and data-driven feature development",
      "version": "1.2.1",
      "author": {
        "name": "Seth Hobson",
        "url": "https://github.com/lazarenkod"
      },
      "homepage": "https://github.com/lazarenkod/agents",
      "repository": "https://github.com/lazarenkod/agents",
      "license": "MIT",
      "keywords": [
        "data-engineering",
        "etl",
        "data-pipeline",
        "data-warehouse",
        "batch-processing"
      ],
      "category": "data",
      "strict": false,
      "commands": [
        "./commands/data-driven-feature.md",
        "./commands/data-pipeline.md"
      ],
      "agents": [
        "./agents/data-engineer.md",
        "./agents/backend-architect.md"
      ]
    },
    {
      "name": "incident-response",
      "source": "./plugins/incident-response",
      "description": "Production incident management, triage workflows, and automated incident resolution",
      "version": "1.2.1",
      "author": {
        "name": "Seth Hobson",
        "url": "https://github.com/lazarenkod"
      },
      "homepage": "https://github.com/lazarenkod/agents",
      "repository": "https://github.com/lazarenkod/agents",
      "license": "MIT",
      "keywords": [
        "incident-response",
        "production",
        "sre",
        "troubleshooting"
      ],
      "category": "operations",
      "strict": false,
      "commands": [
        "./commands/incident-response.md",
        "./commands/smart-fix.md"
      ],
      "agents": [
        "./agents/incident-responder.md",
        "./agents/devops-troubleshooter.md"
      ]
    },
    {
      "name": "error-diagnostics",
      "source": "./plugins/error-diagnostics",
      "description": "Error tracing, root cause analysis, and smart debugging for production systems",
      "version": "1.2.0",
      "author": {
        "name": "Seth Hobson",
        "url": "https://github.com/lazarenkod"
      },
      "homepage": "https://github.com/lazarenkod/agents",
      "repository": "https://github.com/lazarenkod/agents",
      "license": "MIT",
      "keywords": [
        "diagnostics",
        "error-tracing",
        "root-cause",
        "debugging"
      ],
      "category": "operations",
      "strict": false,
      "commands": [
        "./commands/error-trace.md",
        "./commands/error-analysis.md",
        "./commands/smart-debug.md"
      ],
      "agents": [
        "./agents/debugger.md",
        "./agents/error-detective.md"
      ]
    },
    {
      "name": "distributed-debugging",
      "source": "./plugins/distributed-debugging",
      "description": "Distributed system tracing and debugging across microservices",
      "version": "1.2.0",
      "author": {
        "name": "Seth Hobson",
        "url": "https://github.com/lazarenkod"
      },
      "homepage": "https://github.com/lazarenkod/agents",
      "repository": "https://github.com/lazarenkod/agents",
      "license": "MIT",
      "keywords": [
        "distributed-tracing",
        "microservices",
        "debugging",
        "observability"
      ],
      "category": "operations",
      "strict": false,
      "commands": [
        "./commands/debug-trace.md"
      ],
      "agents": [
        "./agents/error-detective.md",
        "./agents/devops-troubleshooter.md"
      ]
    },
    {
      "name": "observability-monitoring",
      "source": "./plugins/observability-monitoring",
      "description": "Metrics collection, logging infrastructure, distributed tracing, SLO implementation, and monitoring dashboards",
      "version": "1.2.1",
      "author": {
        "name": "Seth Hobson",
        "url": "https://github.com/lazarenkod"
      },
      "homepage": "https://github.com/lazarenkod/agents",
      "repository": "https://github.com/lazarenkod/agents",
      "license": "MIT",
      "keywords": [
        "observability",
        "monitoring",
        "metrics",
        "logging",
        "tracing",
        "slo",
        "prometheus",
        "grafana"
      ],
      "category": "operations",
      "strict": false,
      "commands": [
        "./commands/monitor-setup.md",
        "./commands/slo-implement.md"
      ],
      "agents": [
        "./agents/observability-engineer.md",
        "./agents/performance-engineer.md",
        "./agents/database-optimizer.md",
        "./agents/network-engineer.md"
      ],
      "skills": [
        "./skills/distributed-tracing",
        "./skills/grafana-dashboards",
        "./skills/prometheus-configuration",
        "./skills/slo-implementation"
      ]
    },
    {
      "name": "deployment-strategies",
      "source": "./plugins/deployment-strategies",
      "description": "Deployment patterns, rollback automation, and infrastructure templates",
      "version": "1.2.0",
      "author": {
        "name": "Seth Hobson",
        "url": "https://github.com/lazarenkod"
      },
      "homepage": "https://github.com/lazarenkod/agents",
      "repository": "https://github.com/lazarenkod/agents",
      "license": "MIT",
      "keywords": [
        "deployment",
        "rollout",
        "rollback",
        "canary",
        "blue-green"
      ],
      "category": "infrastructure",
      "strict": false,
      "commands": [],
      "agents": [
        "./agents/deployment-engineer.md",
        "./agents/terraform-specialist.md"
      ]
    },
    {
      "name": "deployment-validation",
      "source": "./plugins/deployment-validation",
      "description": "Pre-deployment checks, configuration validation, and deployment readiness assessment",
      "version": "1.2.0",
      "author": {
        "name": "Seth Hobson",
        "url": "https://github.com/lazarenkod"
      },
      "homepage": "https://github.com/lazarenkod/agents",
      "repository": "https://github.com/lazarenkod/agents",
      "license": "MIT",
      "keywords": [
        "validation",
        "pre-flight",
        "configuration",
        "deployment-safety"
      ],
      "category": "infrastructure",
      "strict": false,
      "commands": [
        "./commands/config-validate.md"
      ],
      "agents": [
        "./agents/cloud-architect.md"
      ]
    },
    {
      "name": "kubernetes-operations",
      "source": "./plugins/kubernetes-operations",
      "description": "Kubernetes manifest generation, networking configuration, security policies, observability setup, GitOps workflows, and auto-scaling",
      "version": "1.3.0",
      "author": {
        "name": "Seth Hobson",
        "url": "https://github.com/lazarenkod"
      },
      "homepage": "https://github.com/lazarenkod/agents",
      "repository": "https://github.com/lazarenkod/agents",
      "license": "MIT",
      "keywords": [
        "kubernetes",
        "k8s",
        "containers",
        "helm",
        "argocd",
        "gitops"
      ],
      "category": "infrastructure",
      "strict": false,
      "commands": [
        "./commands/k8s-manifest-scaffold.md",
        "./commands/k8s-gitops-setup.md",
        "./commands/k8s-security-hardening.md"
      ],
      "agents": [
        "./agents/kubernetes-architect.md"
      ],
      "skills": [
        "./skills/gitops-workflow",
        "./skills/helm-chart-scaffolding",
        "./skills/k8s-manifest-generator",
        "./skills/k8s-security-policies"
      ]
    },
    {
      "name": "kotlin-koog-development",
      "source": "./plugins/kotlin-koog-development",
      "description": "Expert Kotlin Koog AI agents development with senior architect guidance, comprehensive skill development, and automated project scaffolding. Covers prompt API, agent events, custom strategy graphs, parallel execution, data transfer, history compression, content moderation, structured output, sessions, embeddings, model capabilities, MCP integration, and production deployment patterns for building enterprise-grade AI agents.",
      "version": "1.1.0",
      "category": "ai-development",
      "tags": ["kotlin", "koog", "ai-agents", "agent-architecture", "jvm", "prompt-api", "strategy-graphs", "multimodal", "rag", "mcp"],
      "commands": [
        "./commands/koog-agent-scaffold.md"
      ],
      "agents": [
        "./agents/kotlin-koog-agent-architect.md"
      ],
      "skills": [
        "./skills/kotlin-koog-agent-development"
      ]
    },
    {
      "name": "cloud-infrastructure",
      "source": "./plugins/cloud-infrastructure",
      "description": "Cloud architecture design for AWS/Azure/GCP, Kubernetes cluster configuration, Terraform infrastructure-as-code, hybrid cloud networking, and multi-cloud cost optimization",
      "version": "1.2.1",
      "author": {
        "name": "Seth Hobson",
        "url": "https://github.com/lazarenkod"
      },
      "homepage": "https://github.com/lazarenkod/agents",
      "repository": "https://github.com/lazarenkod/agents",
      "license": "MIT",
      "keywords": [
        "cloud",
        "aws",
        "azure",
        "gcp",
        "kubernetes",
        "terraform",
        "infrastructure"
      ],
      "category": "infrastructure",
      "strict": false,
      "commands": [],
      "agents": [
        "./agents/cloud-architect.md",
        "./agents/kubernetes-architect.md",
        "./agents/hybrid-cloud-architect.md",
        "./agents/terraform-specialist.md",
        "./agents/network-engineer.md",
        "./agents/deployment-engineer.md"
      ],
      "skills": [
        "./skills/cost-optimization",
        "./skills/hybrid-cloud-networking",
        "./skills/multi-cloud-architecture",
        "./skills/terraform-module-library"
      ]
    },
    {
      "name": "cicd-automation",
      "source": "./plugins/cicd-automation",
      "description": "CI/CD pipeline configuration, GitHub Actions/GitLab CI workflow setup, and automated deployment pipeline orchestration",
      "version": "1.2.1",
      "author": {
        "name": "Seth Hobson",
        "url": "https://github.com/lazarenkod"
      },
      "homepage": "https://github.com/lazarenkod/agents",
      "repository": "https://github.com/lazarenkod/agents",
      "license": "MIT",
      "keywords": [
        "ci-cd",
        "automation",
        "pipeline",
        "github-actions",
        "gitlab-ci"
      ],
      "category": "infrastructure",
      "strict": false,
      "commands": [
        "./commands/workflow-automate.md"
      ],
      "agents": [
        "./agents/deployment-engineer.md",
        "./agents/devops-troubleshooter.md",
        "./agents/kubernetes-architect.md",
        "./agents/cloud-architect.md",
        "./agents/terraform-specialist.md"
      ],
      "skills": [
        "./skills/deployment-pipeline-design",
        "./skills/github-actions-templates",
        "./skills/gitlab-ci-patterns",
        "./skills/secrets-management"
      ]
    },
    {
      "name": "application-performance",
      "source": "./plugins/application-performance",
      "description": "Application profiling, performance optimization, and observability for frontend and backend systems",
      "version": "1.2.1",
      "author": {
        "name": "Seth Hobson",
        "url": "https://github.com/lazarenkod"
      },
      "homepage": "https://github.com/lazarenkod/agents",
      "repository": "https://github.com/lazarenkod/agents",
      "license": "MIT",
      "keywords": [
        "performance",
        "profiling",
        "optimization",
        "core-web-vitals"
      ],
      "category": "performance",
      "strict": false,
      "commands": [
        "./commands/performance-optimization.md"
      ],
      "agents": [
        "./agents/performance-engineer.md",
        "./agents/frontend-developer.md",
        "./agents/observability-engineer.md"
      ]
    },
    {
      "name": "database-cloud-optimization",
      "source": "./plugins/database-cloud-optimization",
      "description": "Database query optimization, cloud cost optimization, and scalability improvements",
      "version": "1.2.0",
      "author": {
        "name": "Seth Hobson",
        "url": "https://github.com/lazarenkod"
      },
      "homepage": "https://github.com/lazarenkod/agents",
      "repository": "https://github.com/lazarenkod/agents",
      "license": "MIT",
      "keywords": [
        "database-optimization",
        "cloud-cost",
        "query-tuning",
        "scalability"
      ],
      "category": "performance",
      "strict": false,
      "commands": [
        "./commands/cost-optimize.md"
      ],
      "agents": [
        "./agents/database-optimizer.md",
        "./agents/database-architect.md",
        "./agents/backend-architect.md",
        "./agents/cloud-architect.md"
      ]
    },
    {
      "name": "comprehensive-review",
      "source": "./plugins/comprehensive-review",
      "description": "Multi-perspective code analysis covering architecture, security, and best practices",
      "version": "1.2.1",
      "author": {
        "name": "Seth Hobson",
        "url": "https://github.com/lazarenkod"
      },
      "homepage": "https://github.com/lazarenkod/agents",
      "repository": "https://github.com/lazarenkod/agents",
      "license": "MIT",
      "keywords": [
        "code-review",
        "quality",
        "architecture",
        "security",
        "best-practices"
      ],
      "category": "quality",
      "strict": false,
      "commands": [
        "./commands/full-review.md",
        "./commands/pr-enhance.md"
      ],
      "agents": [
        "./agents/code-reviewer.md",
        "./agents/architect-review.md",
        "./agents/security-auditor.md"
      ]
    },
    {
      "name": "performance-testing-review",
      "source": "./plugins/performance-testing-review",
      "description": "Performance analysis, test coverage review, and AI-powered code quality assessment",
      "version": "1.2.0",
      "author": {
        "name": "Seth Hobson",
        "url": "https://github.com/lazarenkod"
      },
      "homepage": "https://github.com/lazarenkod/agents",
      "repository": "https://github.com/lazarenkod/agents",
      "license": "MIT",
      "keywords": [
        "performance-review",
        "test-coverage",
        "quality-analysis"
      ],
      "category": "quality",
      "strict": false,
      "commands": [
        "./commands/ai-review.md",
        "./commands/multi-agent-review.md"
      ],
      "agents": [
        "./agents/performance-engineer.md",
        "./agents/test-automator.md"
      ]
    },
    {
      "name": "framework-migration",
      "source": "./plugins/framework-migration",
      "description": "Framework updates, migration planning, and architectural transformation workflows",
      "version": "1.2.2",
      "author": {
        "name": "Seth Hobson",
        "url": "https://github.com/lazarenkod"
      },
      "homepage": "https://github.com/lazarenkod/agents",
      "repository": "https://github.com/lazarenkod/agents",
      "license": "MIT",
      "keywords": [
        "migration",
        "framework-upgrade",
        "modernization",
        "angular",
        "react"
      ],
      "category": "modernization",
      "strict": false,
      "commands": [
        "./commands/legacy-modernize.md",
        "./commands/code-migrate.md",
        "./commands/deps-upgrade.md"
      ],
      "agents": [
        "./agents/legacy-modernizer.md",
        "./agents/architect-review.md"
      ],
      "skills": [
        "./skills/angular-migration",
        "./skills/database-migration",
        "./skills/dependency-upgrade",
        "./skills/react-modernization"
      ]
    },
    {
      "name": "codebase-cleanup",
      "source": "./plugins/codebase-cleanup",
      "description": "Technical debt reduction, dependency updates, and code refactoring automation",
      "version": "1.2.0",
      "author": {
        "name": "Seth Hobson",
        "url": "https://github.com/lazarenkod"
      },
      "homepage": "https://github.com/lazarenkod/agents",
      "repository": "https://github.com/lazarenkod/agents",
      "license": "MIT",
      "keywords": [
        "technical-debt",
        "cleanup",
        "refactoring",
        "dependencies"
      ],
      "category": "modernization",
      "strict": false,
      "commands": [
        "./commands/deps-audit.md",
        "./commands/tech-debt.md",
        "./commands/refactor-clean.md"
      ],
      "agents": [
        "./agents/test-automator.md",
        "./agents/code-reviewer.md"
      ]
    },
    {
      "name": "database-design",
      "source": "./plugins/database-design",
      "description": "Database architecture, schema design, and SQL optimization for production systems",
      "version": "1.2.0",
      "author": {
        "name": "Seth Hobson",
        "url": "https://github.com/lazarenkod"
      },
      "homepage": "https://github.com/lazarenkod/agents",
      "repository": "https://github.com/lazarenkod/agents",
      "license": "MIT",
      "keywords": [
        "database-design",
        "schema",
        "sql",
        "data-modeling"
      ],
      "category": "database",
      "strict": false,
      "commands": [],
      "agents": [
        "./agents/database-architect.md",
        "./agents/sql-pro.md"
      ]
    },
    {
      "name": "database-migrations",
      "source": "./plugins/database-migrations",
      "description": "Database migration automation, observability, and cross-database migration strategies",
      "version": "1.2.0",
      "author": {
        "name": "Seth Hobson",
        "url": "https://github.com/lazarenkod"
      },
      "homepage": "https://github.com/lazarenkod/agents",
      "repository": "https://github.com/lazarenkod/agents",
      "license": "MIT",
      "keywords": [
        "migrations",
        "database-operations",
        "postgres",
        "mysql",
        "mongodb"
      ],
      "category": "database",
      "strict": false,
      "commands": [
        "./commands/sql-migrations.md",
        "./commands/migration-observability.md"
      ],
      "agents": [
        "./agents/database-optimizer.md",
        "./agents/database-admin.md"
      ]
    },
    {
      "name": "security-scanning",
      "source": "./plugins/security-scanning",
      "description": "SAST analysis, dependency vulnerability scanning, OWASP Top 10 compliance, container security scanning, and automated security hardening",
      "version": "1.2.2",
      "author": {
        "name": "Seth Hobson",
        "url": "https://github.com/lazarenkod"
      },
      "homepage": "https://github.com/lazarenkod/agents",
      "repository": "https://github.com/lazarenkod/agents",
      "license": "MIT",
      "keywords": [
        "security",
        "sast",
        "vulnerability-scanning",
        "owasp",
        "devsecops"
      ],
      "category": "security",
      "strict": false,
      "commands": [
        "./commands/security-hardening.md",
        "./commands/security-sast.md",
        "./commands/security-dependencies.md"
      ],
      "agents": [
        "./agents/security-auditor.md"
      ],
      "skills": [
        "./skills/sast-configuration"
      ]
    },
    {
      "name": "security-compliance",
      "source": "./plugins/security-compliance",
      "description": "SOC2, HIPAA, and GDPR compliance validation, secrets scanning, compliance checklists, and regulatory documentation",
      "version": "1.2.0",
      "author": {
        "name": "Seth Hobson",
        "url": "https://github.com/lazarenkod"
      },
      "homepage": "https://github.com/lazarenkod/agents",
      "repository": "https://github.com/lazarenkod/agents",
      "license": "MIT",
      "keywords": [
        "compliance",
        "soc2",
        "hipaa",
        "gdpr",
        "secrets",
        "regulatory"
      ],
      "category": "security",
      "strict": false,
      "commands": [
        "./commands/compliance-check.md"
      ],
      "agents": [
        "./agents/security-auditor.md"
      ]
    },
    {
      "name": "backend-api-security",
      "source": "./plugins/backend-api-security",
      "description": "API security hardening, authentication implementation, authorization patterns, rate limiting, and input validation",
      "version": "1.2.0",
      "author": {
        "name": "Seth Hobson",
        "url": "https://github.com/lazarenkod"
      },
      "homepage": "https://github.com/lazarenkod/agents",
      "repository": "https://github.com/lazarenkod/agents",
      "license": "MIT",
      "keywords": [
        "api-security",
        "authentication",
        "authorization",
        "jwt",
        "oauth"
      ],
      "category": "security",
      "strict": false,
      "commands": [],
      "agents": [
        "./agents/backend-security-coder.md",
        "./agents/backend-architect.md"
      ]
    },
    {
      "name": "frontend-mobile-security",
      "source": "./plugins/frontend-mobile-security",
      "description": "XSS prevention, CSRF protection, content security policies, mobile app security, and secure storage patterns",
      "version": "1.2.0",
      "author": {
        "name": "Seth Hobson",
        "url": "https://github.com/lazarenkod"
      },
      "homepage": "https://github.com/lazarenkod/agents",
      "repository": "https://github.com/lazarenkod/agents",
      "license": "MIT",
      "keywords": [
        "frontend-security",
        "mobile-security",
        "xss",
        "csrf",
        "csp"
      ],
      "category": "security",
      "strict": false,
      "commands": [
        "./commands/xss-scan.md"
      ],
      "agents": [
        "./agents/frontend-security-coder.md",
        "./agents/mobile-security-coder.md",
        "./agents/frontend-developer.md"
      ]
    },
    {
      "name": "data-validation-suite",
      "source": "./plugins/data-validation-suite",
      "description": "Schema validation, data quality monitoring, streaming validation pipelines, and input validation for backend APIs",
      "version": "1.2.0",
      "author": {
        "name": "Seth Hobson",
        "url": "https://github.com/lazarenkod"
      },
      "homepage": "https://github.com/lazarenkod/agents",
      "repository": "https://github.com/lazarenkod/agents",
      "license": "MIT",
      "keywords": [
        "validation",
        "schema",
        "data-quality",
        "pydantic",
        "jsonschema"
      ],
      "category": "data",
      "strict": false,
      "commands": [],
      "agents": [
        "./agents/backend-security-coder.md"
      ]
    },
    {
      "name": "api-scaffolding",
      "source": "./plugins/api-scaffolding",
      "description": "REST and GraphQL API scaffolding, framework selection, backend architecture, and API generation",
      "version": "1.2.1",
      "author": {
        "name": "Seth Hobson",
        "url": "https://github.com/lazarenkod"
      },
      "homepage": "https://github.com/lazarenkod/agents",
      "repository": "https://github.com/lazarenkod/agents",
      "license": "MIT",
      "keywords": [
        "api",
        "rest",
        "graphql",
        "fastapi",
        "django",
        "express"
      ],
      "category": "api",
      "strict": false,
      "commands": [],
      "agents": [
        "./agents/backend-architect.md",
        "./agents/graphql-architect.md",
        "./agents/fastapi-pro.md",
        "./agents/django-pro.md"
      ],
      "skills": [
        "./skills/fastapi-templates"
      ]
    },
    {
      "name": "api-testing-observability",
      "source": "./plugins/api-testing-observability",
      "description": "API testing automation, request mocking, OpenAPI documentation generation, observability setup, and monitoring",
      "version": "1.2.0",
      "author": {
        "name": "Seth Hobson",
        "url": "https://github.com/lazarenkod"
      },
      "homepage": "https://github.com/lazarenkod/agents",
      "repository": "https://github.com/lazarenkod/agents",
      "license": "MIT",
      "keywords": [
        "api-testing",
        "mocking",
        "openapi",
        "swagger",
        "observability"
      ],
      "category": "api",
      "strict": false,
      "commands": [
        "./commands/api-mock.md"
      ],
      "agents": [
        "./agents/api-documenter.md"
      ]
    },
    {
      "name": "seo-content-creation",
      "source": "./plugins/seo-content-creation",
      "description": "SEO content writing, planning, and quality auditing with E-E-A-T optimization",
      "version": "1.2.0",
      "author": {
        "name": "Seth Hobson",
        "url": "https://github.com/lazarenkod"
      },
      "homepage": "https://github.com/lazarenkod/agents",
      "repository": "https://github.com/lazarenkod/agents",
      "license": "MIT",
      "keywords": [
        "seo",
        "content-writing",
        "content-planning",
        "content-audit"
      ],
      "category": "marketing",
      "strict": false,
      "commands": [],
      "agents": [
        "./agents/seo-content-writer.md",
        "./agents/seo-content-planner.md",
        "./agents/seo-content-auditor.md"
      ]
    },
    {
      "name": "seo-technical-optimization",
      "source": "./plugins/seo-technical-optimization",
      "description": "Technical SEO optimization including meta tags, keywords, structure, and featured snippets",
      "version": "1.2.0",
      "author": {
        "name": "Seth Hobson",
        "url": "https://github.com/lazarenkod"
      },
      "homepage": "https://github.com/lazarenkod/agents",
      "repository": "https://github.com/lazarenkod/agents",
      "license": "MIT",
      "keywords": [
        "seo",
        "meta-optimization",
        "keywords",
        "schema-markup",
        "snippets"
      ],
      "category": "marketing",
      "strict": false,
      "commands": [],
      "agents": [
        "./agents/seo-meta-optimizer.md",
        "./agents/seo-keyword-strategist.md",
        "./agents/seo-structure-architect.md",
        "./agents/seo-snippet-hunter.md"
      ]
    },
    {
      "name": "seo-analysis-monitoring",
      "source": "./plugins/seo-analysis-monitoring",
      "description": "Content freshness analysis, cannibalization detection, and authority building for SEO",
      "version": "1.2.0",
      "author": {
        "name": "Seth Hobson",
        "url": "https://github.com/lazarenkod"
      },
      "homepage": "https://github.com/lazarenkod/agents",
      "repository": "https://github.com/lazarenkod/agents",
      "license": "MIT",
      "keywords": [
        "seo",
        "content-analysis",
        "e-e-a-t",
        "authority",
        "monitoring"
      ],
      "category": "marketing",
      "strict": false,
      "commands": [],
      "agents": [
        "./agents/seo-content-refresher.md",
        "./agents/seo-cannibalization-detector.md",
        "./agents/seo-authority-builder.md"
      ]
    },
    {
      "name": "documentation-generation",
      "source": "./plugins/documentation-generation",
      "description": "OpenAPI specification generation, Mermaid diagram creation, tutorial writing, API reference documentation",
      "version": "1.2.0",
      "author": {
        "name": "Seth Hobson",
        "url": "https://github.com/lazarenkod"
      },
      "homepage": "https://github.com/lazarenkod/agents",
      "repository": "https://github.com/lazarenkod/agents",
      "license": "MIT",
      "keywords": [
        "documentation",
        "api-docs",
        "diagrams",
        "openapi",
        "swagger",
        "mermaid"
      ],
      "category": "documentation",
      "strict": false,
      "commands": [
        "./commands/doc-generate.md"
      ],
      "agents": [
        "./agents/docs-architect.md",
        "./agents/api-documenter.md",
        "./agents/mermaid-expert.md",
        "./agents/tutorial-engineer.md",
        "./agents/reference-builder.md"
      ]
    },
    {
      "name": "multi-platform-apps",
      "source": "./plugins/multi-platform-apps",
      "description": "Cross-platform application development coordinating web, iOS, Android, and desktop implementations",
      "version": "1.2.1",
      "author": {
        "name": "Seth Hobson",
        "url": "https://github.com/lazarenkod"
      },
      "homepage": "https://github.com/lazarenkod/agents",
      "repository": "https://github.com/lazarenkod/agents",
      "license": "MIT",
      "keywords": [
        "cross-platform",
        "mobile",
        "web",
        "desktop",
        "react-native",
        "flutter"
      ],
      "category": "development",
      "strict": false,
      "commands": [
        "./commands/multi-platform.md"
      ],
      "agents": [
        "./agents/mobile-developer.md",
        "./agents/flutter-expert.md",
        "./agents/ios-developer.md",
        "./agents/frontend-developer.md",
        "./agents/backend-architect.md",
        "./agents/ui-ux-designer.md"
      ]
    },
    {
      "name": "business-analytics",
      "source": "./plugins/business-analytics",
      "description": "Business metrics analysis, KPI tracking, financial reporting, and data-driven decision making",
      "version": "1.2.0",
      "author": {
        "name": "Seth Hobson",
        "url": "https://github.com/lazarenkod"
      },
      "homepage": "https://github.com/lazarenkod/agents",
      "repository": "https://github.com/lazarenkod/agents",
      "license": "MIT",
      "keywords": [
        "business",
        "analytics",
        "metrics",
        "kpi",
        "reporting",
        "bi"
      ],
      "category": "business",
      "strict": false,
      "commands": [],
      "agents": [
        "./agents/business-analyst.md"
      ]
    },
    {
      "name": "hr-legal-compliance",
      "source": "./plugins/hr-legal-compliance",
      "description": "HR policy documentation, legal compliance templates (GDPR/SOC2/HIPAA), employment contracts, and regulatory documentation",
      "version": "1.2.0",
      "author": {
        "name": "Seth Hobson",
        "url": "https://github.com/lazarenkod"
      },
      "homepage": "https://github.com/lazarenkod/agents",
      "repository": "https://github.com/lazarenkod/agents",
      "license": "MIT",
      "keywords": [
        "hr",
        "legal",
        "compliance",
        "gdpr",
        "soc2",
        "hipaa",
        "policies"
      ],
      "category": "business",
      "strict": false,
      "commands": [],
      "agents": [
        "./agents/hr-pro.md",
        "./agents/legal-advisor.md"
      ]
    },
    {
      "name": "customer-sales-automation",
      "source": "./plugins/customer-sales-automation",
      "description": "Customer support workflow automation, sales pipeline management, email campaigns, and CRM integration",
      "version": "1.2.0",
      "author": {
        "name": "Seth Hobson",
        "url": "https://github.com/lazarenkod"
      },
      "homepage": "https://github.com/lazarenkod/agents",
      "repository": "https://github.com/lazarenkod/agents",
      "license": "MIT",
      "keywords": [
        "customer-support",
        "sales",
        "crm",
        "email-campaigns",
        "automation"
      ],
      "category": "business",
      "strict": false,
      "commands": [],
      "agents": [
        "./agents/customer-support.md",
        "./agents/sales-automator.md"
      ]
    },
    {
      "name": "content-marketing",
      "source": "./plugins/content-marketing",
      "description": "Content marketing strategy, web research, and information synthesis for marketing operations",
      "version": "1.2.0",
      "author": {
        "name": "Seth Hobson",
        "url": "https://github.com/lazarenkod"
      },
      "homepage": "https://github.com/lazarenkod/agents",
      "repository": "https://github.com/lazarenkod/agents",
      "license": "MIT",
      "keywords": [
        "content-marketing",
        "research",
        "marketing-strategy",
        "social-media"
      ],
      "category": "marketing",
      "strict": false,
      "commands": [],
      "agents": [
        "./agents/content-marketer.md",
        "./agents/search-specialist.md"
      ]
    },
    {
      "name": "blockchain-web3",
      "source": "./plugins/blockchain-web3",
      "description": "Smart contract development with Solidity, DeFi protocol implementation, NFT platforms, and Web3 application architecture",
      "version": "1.2.1",
      "author": {
        "name": "Seth Hobson",
        "url": "https://github.com/lazarenkod"
      },
      "homepage": "https://github.com/lazarenkod/agents",
      "repository": "https://github.com/lazarenkod/agents",
      "license": "MIT",
      "keywords": [
        "blockchain",
        "web3",
        "solidity",
        "ethereum",
        "defi",
        "nft",
        "smart-contracts"
      ],
      "category": "blockchain",
      "strict": false,
      "commands": [],
      "agents": [
        "./agents/blockchain-developer.md"
      ],
      "skills": [
        "./skills/defi-protocol-templates",
        "./skills/nft-standards",
        "./skills/solidity-security",
        "./skills/web3-testing"
      ]
    },
    {
      "name": "quantitative-trading",
      "source": "./plugins/quantitative-trading",
      "description": "Quantitative analysis, algorithmic trading strategies, financial modeling, portfolio risk management, and backtesting",
      "version": "1.2.0",
      "author": {
        "name": "Seth Hobson",
        "url": "https://github.com/lazarenkod"
      },
      "homepage": "https://github.com/lazarenkod/agents",
      "repository": "https://github.com/lazarenkod/agents",
      "license": "MIT",
      "keywords": [
        "fintech",
        "quant",
        "trading",
        "algorithmic-trading",
        "risk-management"
      ],
      "category": "finance",
      "strict": false,
      "commands": [],
      "agents": [
        "./agents/quant-analyst.md",
        "./agents/risk-manager.md"
      ]
    },
    {
      "name": "payment-processing",
      "source": "./plugins/payment-processing",
      "description": "Payment gateway integration with Stripe, PayPal, checkout flow implementation, subscription billing, and PCI compliance",
      "version": "1.2.1",
      "author": {
        "name": "Seth Hobson",
        "url": "https://github.com/lazarenkod"
      },
      "homepage": "https://github.com/lazarenkod/agents",
      "repository": "https://github.com/lazarenkod/agents",
      "license": "MIT",
      "keywords": [
        "payments",
        "stripe",
        "paypal",
        "checkout",
        "billing",
        "subscriptions",
        "pci"
      ],
      "category": "payments",
      "strict": false,
      "commands": [],
      "agents": [
        "./agents/payment-integration.md"
      ],
      "skills": [
        "./skills/billing-automation",
        "./skills/paypal-integration",
        "./skills/pci-compliance",
        "./skills/stripe-integration"
      ]
    },
    {
      "name": "game-development",
      "source": "./plugins/game-development",
      "description": "Unity game development with C# scripting, Minecraft server plugin development with Bukkit/Spigot APIs",
      "version": "1.2.0",
      "author": {
        "name": "Seth Hobson",
        "url": "https://github.com/lazarenkod"
      },
      "homepage": "https://github.com/lazarenkod/agents",
      "repository": "https://github.com/lazarenkod/agents",
      "license": "MIT",
      "keywords": [
        "gaming",
        "unity",
        "minecraft",
        "game-dev",
        "bukkit",
        "spigot"
      ],
      "category": "gaming",
      "strict": false,
      "commands": [],
      "agents": [
        "./agents/unity-developer.md",
        "./agents/minecraft-bukkit-pro.md"
      ]
    },
    {
      "name": "accessibility-compliance",
      "source": "./plugins/accessibility-compliance",
      "description": "WCAG accessibility auditing, compliance validation, UI testing for screen readers, keyboard navigation, and inclusive design",
      "version": "1.2.0",
      "author": {
        "name": "Seth Hobson",
        "url": "https://github.com/lazarenkod"
      },
      "homepage": "https://github.com/lazarenkod/agents",
      "repository": "https://github.com/lazarenkod/agents",
      "license": "MIT",
      "keywords": [
        "accessibility",
        "wcag",
        "a11y",
        "compliance",
        "inclusive-design"
      ],
      "category": "accessibility",
      "strict": false,
      "commands": [
        "./commands/accessibility-audit.md"
      ],
      "agents": [
        "./agents/ui-visual-validator.md"
      ]
    },
    {
      "name": "python-development",
      "source": "./plugins/python-development",
      "description": "Modern Python development with Python 3.12+, Django, FastAPI, async patterns, and production best practices",
      "version": "1.2.1",
      "author": {
        "name": "Seth Hobson",
        "url": "https://github.com/lazarenkod"
      },
      "homepage": "https://github.com/lazarenkod/agents",
      "repository": "https://github.com/lazarenkod/agents",
      "license": "MIT",
      "keywords": [
        "python",
        "django",
        "fastapi",
        "async",
        "backend"
      ],
      "category": "languages",
      "strict": false,
      "commands": [
        "./commands/python-scaffold.md"
      ],
      "agents": [
        "./agents/python-pro.md",
        "./agents/django-pro.md",
        "./agents/fastapi-pro.md"
      ],
      "skills": [
        "./skills/async-python-patterns",
        "./skills/python-testing-patterns",
        "./skills/python-packaging",
        "./skills/python-performance-optimization",
        "./skills/uv-package-manager"
      ]
    },
    {
      "name": "javascript-typescript",
      "source": "./plugins/javascript-typescript",
      "description": "JavaScript and TypeScript development with ES6+, Node.js, React, and modern web frameworks",
      "version": "1.2.1",
      "author": {
        "name": "Seth Hobson",
        "url": "https://github.com/lazarenkod"
      },
      "homepage": "https://github.com/lazarenkod/agents",
      "repository": "https://github.com/lazarenkod/agents",
      "license": "MIT",
      "keywords": [
        "javascript",
        "typescript",
        "es6",
        "nodejs",
        "react"
      ],
      "category": "languages",
      "strict": false,
      "commands": [
        "./commands/typescript-scaffold.md"
      ],
      "agents": [
        "./agents/javascript-pro.md",
        "./agents/typescript-pro.md"
      ],
      "skills": [
        "./skills/typescript-advanced-types",
        "./skills/nodejs-backend-patterns",
        "./skills/javascript-testing-patterns",
        "./skills/modern-javascript-patterns"
      ]
    },
    {
      "name": "systems-programming",
      "source": "./plugins/systems-programming",
      "description": "Systems programming with Rust, Go, C, and C++ for performance-critical and low-level development",
      "version": "1.2.0",
      "author": {
        "name": "Seth Hobson",
        "url": "https://github.com/lazarenkod"
      },
      "homepage": "https://github.com/lazarenkod/agents",
      "repository": "https://github.com/lazarenkod/agents",
      "license": "MIT",
      "keywords": [
        "rust",
        "golang",
        "c",
        "cpp",
        "systems-programming",
        "performance"
      ],
      "category": "languages",
      "strict": false,
      "commands": [
        "./commands/rust-project.md"
      ],
      "agents": [
        "./agents/rust-pro.md",
        "./agents/golang-pro.md",
        "./agents/c-pro.md",
        "./agents/cpp-pro.md"
      ]
    },
    {
      "name": "jvm-languages",
      "source": "./plugins/jvm-languages",
      "description": "JVM language development including Java, Scala, and C# with enterprise patterns and frameworks",
      "version": "1.2.0",
      "author": {
        "name": "Seth Hobson",
        "url": "https://github.com/lazarenkod"
      },
      "homepage": "https://github.com/lazarenkod/agents",
      "repository": "https://github.com/lazarenkod/agents",
      "license": "MIT",
      "keywords": [
        "java",
        "scala",
        "csharp",
        "jvm",
        "enterprise",
        "dotnet"
      ],
      "category": "languages",
      "strict": false,
      "commands": [],
      "agents": [
        "./agents/java-pro.md",
        "./agents/scala-pro.md",
        "./agents/csharp-pro.md"
      ]
    },
    {
      "name": "web-scripting",
      "source": "./plugins/web-scripting",
      "description": "Web scripting with PHP and Ruby for web applications, CMS development, and backend services",
      "version": "1.2.0",
      "author": {
        "name": "Seth Hobson",
        "url": "https://github.com/lazarenkod"
      },
      "homepage": "https://github.com/lazarenkod/agents",
      "repository": "https://github.com/lazarenkod/agents",
      "license": "MIT",
      "keywords": [
        "php",
        "ruby",
        "rails",
        "wordpress",
        "web-scripting"
      ],
      "category": "languages",
      "strict": false,
      "commands": [],
      "agents": [
        "./agents/php-pro.md",
        "./agents/ruby-pro.md"
      ]
    },
    {
      "name": "functional-programming",
      "source": "./plugins/functional-programming",
      "description": "Functional programming with Elixir, OTP patterns, Phoenix framework, and distributed systems",
      "version": "1.2.0",
      "author": {
        "name": "Seth Hobson",
        "url": "https://github.com/lazarenkod"
      },
      "homepage": "https://github.com/lazarenkod/agents",
      "repository": "https://github.com/lazarenkod/agents",
      "license": "MIT",
      "keywords": [
        "elixir",
        "functional",
        "phoenix",
        "otp",
        "distributed"
      ],
      "category": "languages",
      "strict": false,
      "commands": [],
      "agents": [
        "./agents/elixir-pro.md"
      ]
    },
    {
      "name": "arm-cortex-microcontrollers",
      "source": "./plugins/arm-cortex-microcontrollers",
      "description": "ARM Cortex-M firmware development for Teensy, STM32, nRF52, and SAMD with peripheral drivers and memory safety patterns",
      "version": "1.2.0",
      "author": {
        "name": "Ryan Snodgrass",
        "url": "https://github.com/rsnodgrass"
      },
      "homepage": "https://github.com/lazarenkod/agents",
      "repository": "https://github.com/lazarenkod/agents",
      "license": "MIT",
      "keywords": [
        "embedded",
        "arm",
        "cortex-m",
        "firmware",
        "microcontroller",
        "teensy",
        "stm32"
      ],
      "category": "languages",
      "strict": false,
      "commands": [],
      "agents": [
        "./agents/arm-cortex-expert.md"
      ]
    },
    {
      "name": "shell-scripting",
      "source": "./plugins/shell-scripting",
      "description": "Production-grade Bash scripting with defensive programming, POSIX compliance, and comprehensive testing",
      "version": "1.2.1",
      "author": {
        "name": "Ryan Snodgrass",
        "url": "https://github.com/rsnodgrass"
      },
      "homepage": "https://github.com/lazarenkod/agents",
      "repository": "https://github.com/lazarenkod/agents",
      "license": "MIT",
      "keywords": [
        "bash",
        "shell",
        "scripting",
        "automation",
        "posix",
        "shellcheck",
        "testing"
      ],
      "category": "languages",
      "strict": false,
      "commands": [],
      "agents": [
        "./agents/bash-pro.md",
        "./agents/posix-shell-pro.md"
      ],
      "skills": [
        "./skills/bash-defensive-patterns/SKILL.md",
        "./skills/shellcheck-configuration/SKILL.md",
        "./skills/bats-testing-patterns/SKILL.md"
      ]
    },
    {
      "name": "product-management",
      "source": "./plugins/product-management",
      "description": "Product strategy, market analysis, roadmap planning, and go-to-market execution with full Claude Agent SDK integration. Real-time competitive intelligence via WebSearch, automated user feedback analysis, market research automation, multi-product portfolio management, and collaborative cross-functional workflows. Expert guidance on feature prioritization, user research, competitive positioning, and product-market fit optimization.",
      "version": "2.0.0",
      "author": {
        "name": "Dmitry Lazarenko",
        "url": "https://github.com/lazarenkod"
      },
      "homepage": "https://github.com/lazarenkod/agents",
      "repository": "https://github.com/lazarenkod/agents",
      "license": "MIT",
      "keywords": [
        "product-management",
        "strategy",
        "roadmap",
        "user-research",
        "go-to-market",
        "market-analysis",
        "competitive-positioning",
        "prioritization",
        "product-analytics",
        "ab-testing",
        "sdk-automation",
        "metrics-tracking",
        "user-behavior"
      ],
      "category": "business",
      "strict": false,
      "commands": [
        "./commands/strategy-analysis.md"
      ],
      "agents": [
        "./agents/product-manager.md"
      ],
      "skills": [
        "./skills/product-strategy",
        "./skills/sdk-product-analytics"
      ]
    },
    {
      "name": "stock-analysis",
      "source": "./plugins/stock-analysis",
      "description": "Expert equity and cryptocurrency market analysis with Claude SDK automation. Technical analysis, fundamental analysis, market trends, sector rotation, dividend investing for stocks. Cryptocurrency analysis with technical, tokenomics, and on-chain metrics. Risk management and portfolio optimization. Includes SDK-powered automated trading, portfolio automation, and real-time market intelligence gathering.",
      "version": "1.4.0",
      "author": {
        "name": "Dmitry Lazarenko",
        "url": "https://github.com/lazarenkod"
      },
      "homepage": "https://github.com/lazarenkod/agents",
      "repository": "https://github.com/lazarenkod/agents",
      "license": "MIT",
      "keywords": [
        "stock-analysis",
        "cryptocurrency-analysis",
        "crypto-trading",
        "equity-research",
        "technical-analysis",
        "fundamental-analysis",
        "tokenomics",
        "on-chain-analysis",
        "portfolio-analysis",
        "trading-signals",
        "market-analysis",
        "sector-rotation",
        "dividend-investing",
        "risk-management",
        "nasdaq",
        "nyse",
        "ftse",
        "bitcoin",
        "ethereum",
        "blockchain",
        "bonds",
        "investment",
        "patent-research",
        "macroeconomic-analysis",
        "automated-trading",
        "algorithmic-trading",
        "sdk-automation",
        "portfolio-automation",
        "market-intelligence",
        "news-sentiment",
        "backtesting"
      ],
      "category": "finance",
      "strict": false,
      "commands": [
        "./commands/portfolio-analysis.md",
        "./commands/ticker-analysis.md",
        "./commands/stock-comparison.md",
        "./commands/market-analysis.md",
        "./commands/crypto-analysis.md",
        "./commands/crypto-comparison.md",
        "./commands/news-search.md"
      ],
      "agents": [
        "./agents/equity-analyst.md",
        "./agents/technical-analyst.md",
        "./agents/fundamental-analyst.md",
        "./agents/portfolio-analyst.md",
        "./agents/patent-researcher.md",
        "./agents/market-analyst.md",
        "./agents/risk-management-specialist.md",
        "./agents/dividend-analyst.md",
        "./agents/news-researcher.md",
        "./agents/crypto-technical-analyst.md",
        "./agents/crypto-fundamental-analyst.md",
        "./agents/crypto-portfolio-analyst.md"
      ],
      "skills": [
        "./skills/technical-analysis",
        "./skills/fundamental-analysis",
        "./skills/portfolio-analysis",
        "./skills/patent-research",
        "./skills/macroeconomic-analysis",
        "./skills/risk-management",
        "./skills/dividend-strategy",
        "./skills/sector-analysis",
        "./skills/crypto-technical-analysis",
        "./skills/crypto-tokenomics-analysis",
        "./skills/sdk-portfolio-automation",
        "./skills/sdk-automated-trading",
        "./skills/sdk-market-intelligence"
      ]
    },
    {
      "name": "gemini-codebase-intelligence",
      "source": "./plugins/gemini-codebase-intelligence",
      "description": "Intelligent Gemini CLI management for large codebase analysis and pattern detection. Provides hybrid routing between Gemini CLI and local tools, three command families (analyze, search, execute), and four specialized skills for pattern detection, search strategies, configuration, and result interpretation. Use PROACTIVELY when Claude needs to analyze extensive code patterns, architectural overviews, or search through large codebases efficiently.",
      "version": "1.0.0",
      "author": {
        "name": "Claude",
        "url": "https://github.com/anthropics"
      },
      "homepage": "https://github.com/lazarenkod/agents",
      "repository": "https://github.com/lazarenkod/agents",
      "license": "MIT",
      "keywords": [
        "codebase-analysis",
        "pattern-detection",
        "code-quality",
        "architecture-analysis",
        "gemini-cli",
        "hybrid-routing"
      ],
      "category": "code-analysis",
      "strict": false,
      "commands": [
        "./commands/analyze-codebase.md",
        "./commands/search-patterns.md",
        "./commands/execute-analysis.md"
      ],
      "agents": [
        "./agents/codebase-analysis-gateway.md",
        "./agents/gemini-cli-executor.md"
      ],
      "skills": [
        "./skills/pattern-detection",
        "./skills/codebase-search-strategies",
        "./skills/gemini-cli-configuration",
        "./skills/analysis-result-interpretation"
      ]
    },
    {
      "name": "operations-management",
      "source": "./plugins/operations-management",
      "description": "Expert operational management and COO capabilities for process optimization, project management, risk mitigation, and performance metrics. Delivers strategic operational guidance with systematic process improvement, cross-functional coordination, and data-driven performance management.",
      "version": "1.0.0",
      "author": {
        "name": "Dmitry Lazarenko",
        "url": "https://github.com/lazarenkod"
      },
      "homepage": "https://github.com/lazarenkod/agents",
      "repository": "https://github.com/lazarenkod/agents",
      "license": "MIT",
      "keywords": [
        "operations-management",
        "coo",
        "process-optimization",
        "project-management",
        "risk-management",
        "performance-metrics",
        "operational-excellence",
        "kpi",
        "okr"
      ],
      "category": "operations",
      "strict": false,
      "commands": [
        "./commands/operational-excellence.md"
      ],
      "agents": [
        "./agents/coo-executive.md"
      ],
      "skills": [
        "./skills/process-optimization",
        "./skills/project-management",
        "./skills/risk-management",
        "./skills/performance-metrics"
      ]
    },
    {
      "name": "ceo-operating-system",
      "source": "./plugins/ceo-operating-system",
      "description": "Chief Executive Officer operating system for strategic vision, execution management, board governance, and organizational leadership. Provides comprehensive CEO guidance with proven frameworks (OKRs, EXO model) for building and scaling high-performing companies.",
      "version": "1.0.0",
      "author": {
        "name": "Dmitry Lazarenko",
        "url": "https://github.com/lazarenkod"
      },
      "homepage": "https://github.com/lazarenkod/agents",
      "repository": "https://github.com/lazarenkod/agents",
      "license": "MIT",
      "keywords": [
        "ceo",
        "ceo-operating-system",
        "strategic-vision",
        "execution-management",
        "okr",
        "board-governance",
        "investor-relations",
        "organizational-leadership",
        "fundraising",
        "company-building"
      ],
      "category": "executive-leadership",
      "strict": false,
      "commands": [
        "./commands/strategic-planning.md"
      ],
      "agents": [
        "./agents/ceo-operating-system.md"
      ],
      "skills": [
        "./skills/strategic-vision",
        "./skills/execution-excellence",
        "./skills/board-investor-relations",
        "./skills/leadership-organization"
      ]
    },
    {
      "name": "tarantool-development",
      "source": "./plugins/tarantool-development",
      "description": "Expert Tarantool database development, distributed in-memory databases, Lua application development, clustering with Cartridge, and sharding with vshard. Masters architecture design, high-performance optimization, replication, and production deployments.",
      "version": "1.0.0",
      "author": {
        "name": "Dmitry Lazarenko",
        "url": "https://github.com/lazarenkod"
      },
      "homepage": "https://github.com/lazarenkod/agents",
      "repository": "https://github.com/lazarenkod/agents",
      "license": "MIT",
      "keywords": [
        "tarantool",
        "in-memory-database",
        "distributed-database",
        "lua-development",
        "cartridge",
        "vshard",
        "database-architecture",
        "replication",
        "sharding",
        "high-performance",
        "real-time-data"
      ],
      "category": "database",
      "strict": false,
      "commands": [
        "./commands/tarantool-data-model.md",
        "./commands/tarantool-application-dev.md",
        "./commands/tarantool-cluster-ops.md"
      ],
      "agents": [
        "./agents/tarantool-architect.md"
      ],
      "skills": [
        "./skills/tarantool-architecture",
        "./skills/lua-development",
        "./skills/vshard-sharding",
        "./skills/cartridge-framework",
        "./skills/tarantool-performance",
        "./skills/replication-ha"
      ]
    },
    {
      "name": "vk-cloud-marketplace",
      "source": "./plugins/vk-cloud-marketplace",
      "description": "Complete VK Cloud marketplace solution for image-based applications. Official Terraform provider (vk-cs/vkcs) integration with full resource reference, Packer image building with Ansible provisioning, service package management, VK Cloud Agent integration, tariff planning, monitoring with Telegraf/Prometheus. Includes real-world examples from production packages and official provider documentation.",
      "version": "2.2.0",
      "author": {
        "name": "Dmitry Lazarenko",
        "url": "https://github.com/lazarenkod"
      },
      "homepage": "https://github.com/lazarenkod/agents",
      "repository": "https://github.com/lazarenkod/agents",
      "license": "MIT",
      "keywords": [
        "vk-cloud",
        "marketplace",
        "service-package",
        "terraform",
        "vkcs-provider",
        "ivkcs-provider",
        "terraform-provider-vkcs",
        "vk-cloud-agent",
        "tariff-plans",
        "image-based-apps",
        "vendor-account",
        "cloud-init",
        "monitoring",
        "telegraf",
        "prometheus",
        "auto-recovery",
        "health-checks",
        "packer",
        "ansible",
        "image-build",
        "provisioning",
        "qemu-guest-agent",
        "infrastructure-as-code",
        "openstack",
        "neutron",
        "sprut"
      ],
      "category": "cloud",
      "strict": false,
      "commands": [
        "./commands/deploy-marketplace-app.md",
        "./commands/validate-app-config.md"
      ],
      "agents": [
        "./agents/vk-cloud-marketplace-specialist.md"
      ],
      "skills": [
        "./skills/vk-marketplace-deployment",
        "./skills/image-app-configuration",
        "./skills/packer-image-build",
        "./skills/ansible-marketplace-provisioning",
        "./skills/terraform-vkcs-provider"
      ]
    },
    {
      "name": "high-load-systems-architecture",
      "source": "./plugins/high-load-systems-architecture",
      "description": "World-class architecture for high-load distributed systems. Specializes in Linux kernel optimization, OS internals, storage architecture (Ceph, SDS), cloud virtualization (KVM, libvirt), CPU steal time optimization, and advanced virtualization performance tuning. Provides strategic guidance for designing, optimizing, and scaling mission-critical infrastructure with expert-level performance optimization.",
      "version": "2.0.0",
      "author": {
        "name": "Dmitry Lazarenko",
        "url": "https://github.com/lazarenkod"
      },
      "homepage": "https://github.com/lazarenkod/agents",
      "repository": "https://github.com/lazarenkod/agents",
      "license": "MIT",
      "keywords": [
        "high-load-systems",
        "system-architecture",
        "linux-kernel",
        "kernel-optimization",
        "os-internals",
        "distributed-storage",
        "ceph",
        "software-defined-storage",
        "sds",
        "virtualization",
        "kvm",
        "libvirt",
        "cloud-platform",
        "performance-optimization",
        "infrastructure-design",
        "scalability",
        "system-tuning",
        "storage-architecture",
        "cpu-steal-time",
        "virtualization-performance",
        "vm-optimization",
        "hypervisor-tuning",
        "vhost-optimization",
        "sr-iov",
        "numa-optimization",
        "huge-pages",
        "virtio-tuning"
      ],
      "category": "infrastructure",
      "strict": false,
      "commands": [
        "./commands/design-high-load-system.md",
        "./commands/optimize-linux-system.md",
        "./commands/analyze-cpu-steal-time.md",
        "./commands/tune-virtualization-performance.md"
      ],
      "agents": [
        "./agents/high-load-architect.md",
        "./agents/linux-kernel-specialist.md",
        "./agents/storage-architect.md",
        "./agents/virtualization-architect.md"
      ],
      "skills": [
        "./skills/high-load-system-design",
        "./skills/linux-kernel-optimization",
        "./skills/distributed-storage",
        "./skills/virtualization-patterns",
        "./skills/cpu-steal-time-optimization",
        "./skills/virtualization-performance-tuning"
      ]
    },
    {
<<<<<<< HEAD
      "name": "product-maturity",
      "source": "./plugins/product-maturity",
      "description": "Product team maturity assessment and improvement using FAANG-level best practices. Evaluate and elevate product team capabilities across technical excellence, product management, engineering practices, team culture, delivery operations, and data analytics. Comprehensive frameworks from AWS, Google, Amazon, Netflix, Meta, and Microsoft.",
=======
      "name": "startup-founder",
      "source": "./plugins/startup-founder",
      "description": "World-class startup founder and CEO expertise for building companies from 0 to $100M ARR. Comprehensive guidance on fundraising from top VCs (Sequoia, a16z), team building, growth strategies, product-market fit, and operational scaling. Includes expert agents for fundraising, team building, and growth, plus skills for VC fundraising, PMF validation, niche discovery, MVP development, and value proposition design.",
>>>>>>> 285b7518
      "version": "1.0.0",
      "author": {
        "name": "Dmitry Lazarenko",
        "url": "https://github.com/lazarenkod"
      },
      "homepage": "https://github.com/lazarenkod/agents",
      "repository": "https://github.com/lazarenkod/agents",
      "license": "MIT",
      "keywords": [
<<<<<<< HEAD
        "product-maturity",
        "team-assessment",
        "faang-practices",
        "product-excellence",
        "technical-excellence",
        "engineering-practices",
        "team-culture",
        "dora-metrics",
        "sre-practices",
        "ci-cd",
        "observability",
        "experimentation",
        "product-development",
        "okr",
        "agile",
        "organizational-maturity",
        "aws-practices",
        "google-practices",
        "netflix-practices",
        "transformation",
        "coaching"
      ],
      "category": "business",
      "strict": false,
      "commands": [
        "./commands/assess-product-maturity.md",
        "./commands/improve-product-maturity.md"
      ],
      "agents": [
        "./agents/product-maturity-advisor.md",
        "./agents/product-excellence-coach.md"
      ],
      "skills": [
        "./skills/product-maturity-model",
        "./skills/tech-excellence-practices",
        "./skills/product-development-lifecycle",
        "./skills/team-culture-patterns"
      ]
    },
    {
      "name": "enterprise-sales",
      "source": "./plugins/enterprise-sales",
      "description": "World-class enterprise sales management with VK Cloud expertise. Features 5 specialized agents (Sales Director, Strategist, Negotiator, Account Executive, Solution Architect), 7 comprehensive skills (MEDDPICC, Account Planning, Executive Engagement, Negotiation, Business Value, VK Cloud Positioning, Deal Structuring), and 5 powerful commands (Account Plan, Deal Strategy, Proposal Builder, ROI Calculator, Competitive Battlecard). Built for enterprise B2B sales at AWS/Google/Azure/SAP/Oracle level.",
      "version": "1.0.0",
      "author": {
        "name": "Dmitry Lazarenko",
        "url": "https://github.com/lazarenkod"
      },
      "homepage": "https://github.com/lazarenkod/agents",
      "repository": "https://github.com/lazarenkod/agents",
      "license": "MIT",
      "keywords": [
        "enterprise-sales",
        "b2b-sales",
        "sales-strategy",
        "sales-director",
        "account-management",
        "negotiation",
        "vk-cloud",
        "cloud-sales",
        "meddpicc",
        "spin-selling",
        "challenger-sale",
        "strategic-account-planning",
        "executive-engagement",
        "business-value",
        "roi-calculator",
        "competitive-positioning",
        "deal-structuring",
        "sales-methodologies"
      ],
      "category": "business",
      "strict": false,
      "commands": [
        "./commands/account-plan.md",
        "./commands/deal-strategy.md",
        "./commands/proposal-builder.md",
        "./commands/roi-calculator.md",
        "./commands/competitive-battlecard.md"
      ],
      "agents": [
        "./agents/enterprise-sales-director.md",
        "./agents/enterprise-sales-strategist.md",
        "./agents/enterprise-negotiator.md",
        "./agents/strategic-account-executive.md",
        "./agents/solution-architect-seller.md"
      ],
      "skills": [
        "./skills/enterprise-sales-methodology",
        "./skills/strategic-account-planning",
        "./skills/executive-engagement",
        "./skills/negotiation-frameworks",
        "./skills/business-value-frameworks",
        "./skills/vk-cloud-competitive-positioning",
        "./skills/deal-structuring"
      ]
    },
    {
      "name": "world-class-leadership",
      "source": "./plugins/world-class-leadership",
      "description": "World-class executive leadership, team building, OKRs/KPIs, culture transformation, and talent development combining expertise from AWS, Google, Microsoft, Amazon, and OpenAI senior management. Includes expert agents for executive leadership, high-performance teams, goal-setting frameworks, and organizational culture excellence.",
      "version": "1.0.0",
      "author": {
        "name": "Dmitry Lazarenko",
        "url": "https://github.com/lazarenkod"
      },
      "homepage": "https://github.com/lazarenkod/agents",
      "repository": "https://github.com/lazarenkod/agents",
      "license": "MIT",
      "keywords": [
        "leadership",
        "management",
        "executive-leadership",
        "team-building",
        "okr",
        "kpi",
        "culture-transformation",
        "talent-development",
        "high-performance-teams",
        "change-management",
        "motivation",
        "goal-setting",
        "performance-management",
        "succession-planning",
        "employee-engagement"
      ],
      "category": "leadership",
      "strict": false,
      "commands": [
        "./commands/team-assessment.md",
        "./commands/okr-planning.md",
        "./commands/leadership-development-plan.md",
        "./commands/culture-audit.md"
      ],
      "agents": [
        "./agents/senior-executive-leader.md",
        "./agents/high-performance-team-builder.md",
        "./agents/okr-kpi-strategist.md",
        "./agents/culture-transformation-leader.md"
      ],
      "skills": [
        "./skills/executive-leadership",
        "./skills/team-motivation",
        "./skills/okr-framework",
        "./skills/high-performance-teams",
        "./skills/change-management",
        "./skills/culture-building",
        "./skills/talent-development"
=======
        "startup",
        "founder",
        "ceo",
        "fundraising",
        "venture-capital",
        "sequoia",
        "andreessen-horowitz",
        "series-a",
        "series-b",
        "team-building",
        "growth-strategy",
        "product-market-fit",
        "mvp",
        "pitch-deck",
        "value-proposition",
        "go-to-market",
        "scaling",
        "unicorn",
        "100m-arr",
        "yc",
        "benchmark",
        "niche-discovery",
        "market-analysis"
      ],
      "category": "business",
      "strict": false,
      "commands": [
        "./commands/startup-init.md",
        "./commands/pitch-deck-generator.md",
        "./commands/business-model-canvas.md"
      ],
      "agents": [
        "./agents/startup-founder-ceo.md",
        "./agents/fundraising-expert.md",
        "./agents/team-builder.md",
        "./agents/growth-strategist.md"
      ],
      "skills": [
        "./skills/venture-capital-fundraising",
        "./skills/product-market-fit",
        "./skills/niche-discovery",
        "./skills/mvp-validation",
        "./skills/value-proposition-design"
>>>>>>> 285b7518
      ]
    }
  ]
}<|MERGE_RESOLUTION|>--- conflicted
+++ resolved
@@ -2380,15 +2380,9 @@
       ]
     },
     {
-<<<<<<< HEAD
       "name": "product-maturity",
       "source": "./plugins/product-maturity",
       "description": "Product team maturity assessment and improvement using FAANG-level best practices. Evaluate and elevate product team capabilities across technical excellence, product management, engineering practices, team culture, delivery operations, and data analytics. Comprehensive frameworks from AWS, Google, Amazon, Netflix, Meta, and Microsoft.",
-=======
-      "name": "startup-founder",
-      "source": "./plugins/startup-founder",
-      "description": "World-class startup founder and CEO expertise for building companies from 0 to $100M ARR. Comprehensive guidance on fundraising from top VCs (Sequoia, a16z), team building, growth strategies, product-market fit, and operational scaling. Includes expert agents for fundraising, team building, and growth, plus skills for VC fundraising, PMF validation, niche discovery, MVP development, and value proposition design.",
->>>>>>> 285b7518
       "version": "1.0.0",
       "author": {
         "name": "Dmitry Lazarenko",
@@ -2398,7 +2392,6 @@
       "repository": "https://github.com/lazarenkod/agents",
       "license": "MIT",
       "keywords": [
-<<<<<<< HEAD
         "product-maturity",
         "team-assessment",
         "faang-practices",
@@ -2547,7 +2540,21 @@
         "./skills/change-management",
         "./skills/culture-building",
         "./skills/talent-development"
-=======
+      ]
+    },
+    {
+      "name": "startup-founder",
+      "source": "./plugins/startup-founder",
+      "description": "World-class startup founder and CEO expertise for building companies from 0 to $100M ARR. Comprehensive guidance on fundraising from top VCs (Sequoia, a16z), team building, growth strategies, product-market fit, and operational scaling. Includes expert agents for fundraising, team building, and growth, plus skills for VC fundraising, PMF validation, niche discovery, MVP development, and value proposition design.",
+      "version": "1.0.0",
+      "author": {
+        "name": "Dmitry Lazarenko",
+        "url": "https://github.com/lazarenkod"
+      },
+      "homepage": "https://github.com/lazarenkod/agents",
+      "repository": "https://github.com/lazarenkod/agents",
+      "license": "MIT",
+      "keywords": [
         "startup",
         "founder",
         "ceo",
@@ -2591,7 +2598,6 @@
         "./skills/niche-discovery",
         "./skills/mvp-validation",
         "./skills/value-proposition-design"
->>>>>>> 285b7518
       ]
     }
   ]
