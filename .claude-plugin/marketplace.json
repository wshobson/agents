--- conflicted
+++ resolved
@@ -2655,15 +2655,9 @@
       ]
     },
     {
-<<<<<<< HEAD
       "name": "gemini-integration",
       "source": "./plugins/gemini-integration",
       "description": "Интеграция Claude Code с Google Gemini CLI для делегирования подзадач. Оркестрирует распределение задач между Claude и Gemini, обеспечивая оптимальное использование сильных сторон каждой модели. Включает агента для оркестрации, скиллы для работы с Gemini CLI и делегирования задач, а также команду для прямого вызова Gemini.",
-=======
-      "name": "cloud-enterprise-roles",
-      "source": "./plugins/cloud-enterprise-roles",
-      "description": "Senior-level enterprise roles for cloud-native projects: Systems Analyst (requirements engineering, data modeling, business process analysis), Systems Architect (cloud architecture, distributed systems, security patterns), Technical Writer (API documentation, docs-as-code, developer experience). Expertise equivalent to AWS, Azure, Google Cloud, Microsoft, SAP, Oracle, Stripe, MongoDB senior professionals.",
->>>>>>> 96aaeb01
       "version": "1.0.0",
       "author": {
         "name": "Dmitry Lazarenko",
@@ -2673,7 +2667,6 @@
       "repository": "https://github.com/lazarenkod/agents",
       "license": "MIT",
       "keywords": [
-<<<<<<< HEAD
         "gemini",
         "gemini-cli",
         "ai-integration",
@@ -2696,7 +2689,21 @@
       "skills": [
         "./skills/gemini-cli-usage",
         "./skills/task-delegation"
-=======
+      ]
+    },
+    {
+      "name": "cloud-enterprise-roles",
+      "source": "./plugins/cloud-enterprise-roles",
+      "description": "Senior-level enterprise roles for cloud-native projects: Systems Analyst (requirements engineering, data modeling, business process analysis), Systems Architect (cloud architecture, distributed systems, security patterns), Technical Writer (API documentation, docs-as-code, developer experience). Expertise equivalent to AWS, Azure, Google Cloud, Microsoft, SAP, Oracle, Stripe, MongoDB senior professionals.",
+      "version": "1.0.0",
+      "author": {
+        "name": "Dmitry Lazarenko",
+        "url": "https://github.com/lazarenkod"
+      },
+      "homepage": "https://github.com/lazarenkod/agents",
+      "repository": "https://github.com/lazarenkod/agents",
+      "license": "MIT",
+      "keywords": [
         "systems-analyst",
         "systems-architect",
         "technical-writer",
@@ -2738,7 +2745,6 @@
         "./skills/api-documentation-excellence",
         "./skills/docs-as-code-workflows",
         "./skills/developer-experience-optimization"
->>>>>>> 96aaeb01
       ]
     }
   ]
