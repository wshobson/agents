{
  "name": "claude-agents",
  "owner": {
    "name": "Dmitry Lazarenko",
    "email": "lazarenkod@gmail.com",
    "url": "https://github.com/lazarenkod"
  },
  "metadata": {
    "description": "Production-ready workflow orchestration with 68 focused plugins, 91 specialized agents, 46 tools, and 55 agent skills - optimized for granular installation and minimal token usage",
    "version": "1.2.5"
  },
  "plugins": [
    {
      "name": "code-documentation",
      "source": "./plugins/code-documentation",
      "description": "Documentation generation, code explanation, and technical writing with automated doc generation and tutorial creation",
      "version": "1.2.0",
      "author": {
        "name": "Seth Hobson",
        "url": "https://github.com/lazarenkod"
      },
      "homepage": "https://github.com/lazarenkod/agents",
      "repository": "https://github.com/lazarenkod/agents",
      "license": "MIT",
      "keywords": [
        "documentation",
        "code-explanation",
        "technical-writing",
        "tutorials"
      ],
      "category": "documentation",
      "strict": false,
      "commands": [
        "./commands/doc-generate.md",
        "./commands/code-explain.md"
      ],
      "agents": [
        "./agents/docs-architect.md",
        "./agents/tutorial-engineer.md",
        "./agents/code-reviewer.md"
      ]
    },
    {
      "name": "debugging-toolkit",
      "source": "./plugins/debugging-toolkit",
      "description": "Interactive debugging, developer experience optimization, and smart debugging workflows",
      "version": "1.2.0",
      "author": {
        "name": "Seth Hobson",
        "url": "https://github.com/lazarenkod"
      },
      "homepage": "https://github.com/lazarenkod/agents",
      "repository": "https://github.com/lazarenkod/agents",
      "license": "MIT",
      "keywords": [
        "debugging",
        "developer-experience",
        "troubleshooting",
        "essential"
      ],
      "category": "development",
      "strict": false,
      "commands": [
        "./commands/smart-debug.md"
      ],
      "agents": [
        "./agents/debugger.md",
        "./agents/dx-optimizer.md"
      ]
    },
    {
      "name": "git-pr-workflows",
      "source": "./plugins/git-pr-workflows",
      "description": "Git workflow automation, pull request enhancement, and team onboarding processes",
      "version": "1.2.1",
      "author": {
        "name": "Seth Hobson",
        "url": "https://github.com/lazarenkod"
      },
      "homepage": "https://github.com/lazarenkod/agents",
      "repository": "https://github.com/lazarenkod/agents",
      "license": "MIT",
      "keywords": [
        "git",
        "pull-request",
        "workflow",
        "onboarding",
        "essential"
      ],
      "category": "workflows",
      "strict": false,
      "commands": [
        "./commands/pr-enhance.md",
        "./commands/onboard.md",
        "./commands/git-workflow.md"
      ],
      "agents": [
        "./agents/code-reviewer.md"
      ]
    },
    {
      "name": "backend-development",
      "source": "./plugins/backend-development",
      "description": "Backend API design, GraphQL architecture, and test-driven backend development",
      "version": "1.2.2",
      "author": {
        "name": "Seth Hobson",
        "url": "https://github.com/lazarenkod"
      },
      "homepage": "https://github.com/lazarenkod/agents",
      "repository": "https://github.com/lazarenkod/agents",
      "license": "MIT",
      "keywords": [
        "backend",
        "api-design",
        "graphql",
        "tdd",
        "architecture"
      ],
      "category": "development",
      "strict": false,
      "commands": [
        "./commands/feature-development.md"
      ],
      "agents": [
        "./agents/backend-architect.md",
        "./agents/graphql-architect.md",
        "./agents/tdd-orchestrator.md"
      ],
      "skills": [
        "./skills/api-design-principles",
        "./skills/architecture-patterns",
        "./skills/microservices-patterns"
      ]
    },
    {
      "name": "frontend-mobile-development",
      "source": "./plugins/frontend-mobile-development",
      "description": "Frontend UI development and mobile application implementation across platforms",
      "version": "1.2.0",
      "author": {
        "name": "Seth Hobson",
        "url": "https://github.com/lazarenkod"
      },
      "homepage": "https://github.com/lazarenkod/agents",
      "repository": "https://github.com/lazarenkod/agents",
      "license": "MIT",
      "keywords": [
        "frontend",
        "mobile",
        "react",
        "ui",
        "cross-platform"
      ],
      "category": "development",
      "strict": false,
      "commands": [
        "./commands/component-scaffold.md"
      ],
      "agents": [
        "./agents/frontend-developer.md",
        "./agents/mobile-developer.md"
      ]
    },
    {
      "name": "full-stack-orchestration",
      "source": "./plugins/full-stack-orchestration",
      "description": "End-to-end feature orchestration with testing, security, performance, and deployment",
      "version": "1.2.1",
      "author": {
        "name": "Seth Hobson",
        "url": "https://github.com/lazarenkod"
      },
      "homepage": "https://github.com/lazarenkod/agents",
      "repository": "https://github.com/lazarenkod/agents",
      "license": "MIT",
      "keywords": [
        "full-stack",
        "orchestration",
        "deployment",
        "security",
        "testing"
      ],
      "category": "workflows",
      "strict": false,
      "commands": [
        "./commands/full-stack-feature.md"
      ],
      "agents": [
        "./agents/test-automator.md",
        "./agents/security-auditor.md",
        "./agents/performance-engineer.md",
        "./agents/deployment-engineer.md"
      ]
    },
    {
      "name": "unit-testing",
      "source": "./plugins/unit-testing",
      "description": "Unit and integration test automation for Python and JavaScript with debugging support",
      "version": "1.2.0",
      "author": {
        "name": "Seth Hobson",
        "url": "https://github.com/lazarenkod"
      },
      "homepage": "https://github.com/lazarenkod/agents",
      "repository": "https://github.com/lazarenkod/agents",
      "license": "MIT",
      "keywords": [
        "testing",
        "unit-tests",
        "python",
        "javascript",
        "automation"
      ],
      "category": "testing",
      "strict": false,
      "commands": [
        "./commands/test-generate.md"
      ],
      "agents": [
        "./agents/test-automator.md",
        "./agents/debugger.md"
      ]
    },
    {
      "name": "tdd-workflows",
      "source": "./plugins/tdd-workflows",
      "description": "Test-driven development methodology with red-green-refactor cycles and code review",
      "version": "1.2.1",
      "author": {
        "name": "Seth Hobson",
        "url": "https://github.com/lazarenkod"
      },
      "homepage": "https://github.com/lazarenkod/agents",
      "repository": "https://github.com/lazarenkod/agents",
      "license": "MIT",
      "keywords": [
        "tdd",
        "test-driven",
        "workflow",
        "red-green-refactor"
      ],
      "category": "workflows",
      "strict": false,
      "commands": [
        "./commands/tdd-cycle.md",
        "./commands/tdd-red.md",
        "./commands/tdd-green.md",
        "./commands/tdd-refactor.md"
      ],
      "agents": [
        "./agents/tdd-orchestrator.md",
        "./agents/code-reviewer.md"
      ]
    },
    {
      "name": "code-review-ai",
      "source": "./plugins/code-review-ai",
      "description": "AI-powered architectural review and code quality analysis",
      "version": "1.2.0",
      "author": {
        "name": "Seth Hobson",
        "url": "https://github.com/lazarenkod"
      },
      "homepage": "https://github.com/lazarenkod/agents",
      "repository": "https://github.com/lazarenkod/agents",
      "license": "MIT",
      "keywords": [
        "code-review",
        "architecture",
        "ai-analysis",
        "quality"
      ],
      "category": "quality",
      "strict": false,
      "commands": [
        "./commands/ai-review.md"
      ],
      "agents": [
        "./agents/architect-review.md"
      ]
    },
    {
      "name": "code-refactoring",
      "source": "./plugins/code-refactoring",
      "description": "Code cleanup, refactoring automation, and technical debt management with context restoration",
      "version": "1.2.0",
      "author": {
        "name": "Seth Hobson",
        "url": "https://github.com/lazarenkod"
      },
      "homepage": "https://github.com/lazarenkod/agents",
      "repository": "https://github.com/lazarenkod/agents",
      "license": "MIT",
      "keywords": [
        "refactoring",
        "code-quality",
        "technical-debt",
        "cleanup"
      ],
      "category": "utilities",
      "strict": false,
      "commands": [
        "./commands/refactor-clean.md",
        "./commands/tech-debt.md",
        "./commands/context-restore.md"
      ],
      "agents": [
        "./agents/legacy-modernizer.md",
        "./agents/code-reviewer.md"
      ]
    },
    {
      "name": "dependency-management",
      "source": "./plugins/dependency-management",
      "description": "Dependency auditing, version management, and security vulnerability scanning",
      "version": "1.2.0",
      "author": {
        "name": "Seth Hobson",
        "url": "https://github.com/lazarenkod"
      },
      "homepage": "https://github.com/lazarenkod/agents",
      "repository": "https://github.com/lazarenkod/agents",
      "license": "MIT",
      "keywords": [
        "dependencies",
        "npm",
        "security",
        "auditing",
        "upgrades"
      ],
      "category": "utilities",
      "strict": false,
      "commands": [
        "./commands/deps-audit.md"
      ],
      "agents": [
        "./agents/legacy-modernizer.md"
      ]
    },
    {
      "name": "error-debugging",
      "source": "./plugins/error-debugging",
      "description": "Error analysis, trace debugging, and multi-agent problem diagnosis",
      "version": "1.2.0",
      "author": {
        "name": "Seth Hobson",
        "url": "https://github.com/lazarenkod"
      },
      "homepage": "https://github.com/lazarenkod/agents",
      "repository": "https://github.com/lazarenkod/agents",
      "license": "MIT",
      "keywords": [
        "error-handling",
        "debugging",
        "diagnostics",
        "troubleshooting"
      ],
      "category": "utilities",
      "strict": false,
      "commands": [
        "./commands/error-analysis.md",
        "./commands/error-trace.md",
        "./commands/multi-agent-review.md"
      ],
      "agents": [
        "./agents/debugger.md",
        "./agents/error-detective.md"
      ]
    },
    {
      "name": "team-collaboration",
      "source": "./plugins/team-collaboration",
      "description": "Team workflows, issue management, standup automation, and developer experience optimization",
      "version": "1.2.0",
      "author": {
        "name": "Seth Hobson",
        "url": "https://github.com/lazarenkod"
      },
      "homepage": "https://github.com/lazarenkod/agents",
      "repository": "https://github.com/lazarenkod/agents",
      "license": "MIT",
      "keywords": [
        "collaboration",
        "team",
        "standup",
        "issue-management"
      ],
      "category": "utilities",
      "strict": false,
      "commands": [
        "./commands/issue.md",
        "./commands/standup-notes.md"
      ],
      "agents": [
        "./agents/dx-optimizer.md"
      ]
    },
    {
      "name": "llm-application-dev",
      "source": "./plugins/llm-application-dev",
      "description": "LLM application development, prompt engineering, and AI assistant optimization",
      "version": "1.2.1",
      "author": {
        "name": "Seth Hobson",
        "url": "https://github.com/lazarenkod"
      },
      "homepage": "https://github.com/lazarenkod/agents",
      "repository": "https://github.com/lazarenkod/agents",
      "license": "MIT",
      "keywords": [
        "llm",
        "ai",
        "prompt-engineering",
        "langchain",
        "gpt",
        "claude"
      ],
      "category": "ai-ml",
      "strict": false,
      "commands": [
        "./commands/langchain-agent.md",
        "./commands/ai-assistant.md",
        "./commands/prompt-optimize.md"
      ],
      "agents": [
        "./agents/ai-engineer.md",
        "./agents/prompt-engineer.md"
      ],
      "skills": [
        "./skills/langchain-architecture",
        "./skills/llm-evaluation",
        "./skills/prompt-engineering-patterns",
        "./skills/rag-implementation"
      ]
    },
    {
      "name": "agent-orchestration",
      "source": "./plugins/agent-orchestration",
      "description": "Multi-agent system optimization, agent improvement workflows, and context management",
      "version": "1.2.0",
      "author": {
        "name": "Seth Hobson",
        "url": "https://github.com/lazarenkod"
      },
      "homepage": "https://github.com/lazarenkod/agents",
      "repository": "https://github.com/lazarenkod/agents",
      "license": "MIT",
      "keywords": [
        "multi-agent",
        "orchestration",
        "ai-agents",
        "optimization"
      ],
      "category": "ai-ml",
      "strict": false,
      "commands": [
        "./commands/multi-agent-optimize.md",
        "./commands/improve-agent.md"
      ],
      "agents": [
        "./agents/context-manager.md"
      ]
    },
    {
      "name": "context-management",
      "source": "./plugins/context-management",
      "description": "Context persistence, restoration, and long-running conversation management",
      "version": "1.2.0",
      "author": {
        "name": "Seth Hobson",
        "url": "https://github.com/lazarenkod"
      },
      "homepage": "https://github.com/lazarenkod/agents",
      "repository": "https://github.com/lazarenkod/agents",
      "license": "MIT",
      "keywords": [
        "context",
        "persistence",
        "conversation",
        "memory"
      ],
      "category": "ai-ml",
      "strict": false,
      "commands": [
        "./commands/context-save.md",
        "./commands/context-restore.md"
      ],
      "agents": [
        "./agents/context-manager.md"
      ]
    },
    {
      "name": "machine-learning-ops",
      "source": "./plugins/machine-learning-ops",
      "description": "ML model training pipelines, hyperparameter tuning, model deployment automation, experiment tracking, and MLOps workflows",
      "version": "1.2.1",
      "author": {
        "name": "Seth Hobson",
        "url": "https://github.com/lazarenkod"
      },
      "homepage": "https://github.com/lazarenkod/agents",
      "repository": "https://github.com/lazarenkod/agents",
      "license": "MIT",
      "keywords": [
        "machine-learning",
        "mlops",
        "model-training",
        "tensorflow",
        "pytorch",
        "mlflow"
      ],
      "category": "ai-ml",
      "strict": false,
      "commands": [
        "./commands/ml-pipeline.md"
      ],
      "agents": [
        "./agents/data-scientist.md",
        "./agents/ml-engineer.md",
        "./agents/mlops-engineer.md"
      ],
      "skills": [
        "./skills/ml-pipeline-workflow"
      ]
    },
    {
      "name": "data-engineering",
      "source": "./plugins/data-engineering",
      "description": "ETL pipeline construction, data warehouse design, batch processing workflows, and data-driven feature development",
      "version": "1.2.1",
      "author": {
        "name": "Seth Hobson",
        "url": "https://github.com/lazarenkod"
      },
      "homepage": "https://github.com/lazarenkod/agents",
      "repository": "https://github.com/lazarenkod/agents",
      "license": "MIT",
      "keywords": [
        "data-engineering",
        "etl",
        "data-pipeline",
        "data-warehouse",
        "batch-processing"
      ],
      "category": "data",
      "strict": false,
      "commands": [
        "./commands/data-driven-feature.md",
        "./commands/data-pipeline.md"
      ],
      "agents": [
        "./agents/data-engineer.md",
        "./agents/backend-architect.md"
      ]
    },
    {
      "name": "incident-response",
      "source": "./plugins/incident-response",
      "description": "Production incident management, triage workflows, and automated incident resolution",
      "version": "1.2.1",
      "author": {
        "name": "Seth Hobson",
        "url": "https://github.com/lazarenkod"
      },
      "homepage": "https://github.com/lazarenkod/agents",
      "repository": "https://github.com/lazarenkod/agents",
      "license": "MIT",
      "keywords": [
        "incident-response",
        "production",
        "sre",
        "troubleshooting"
      ],
      "category": "operations",
      "strict": false,
      "commands": [
        "./commands/incident-response.md",
        "./commands/smart-fix.md"
      ],
      "agents": [
        "./agents/incident-responder.md",
        "./agents/devops-troubleshooter.md"
      ]
    },
    {
      "name": "error-diagnostics",
      "source": "./plugins/error-diagnostics",
      "description": "Error tracing, root cause analysis, and smart debugging for production systems",
      "version": "1.2.0",
      "author": {
        "name": "Seth Hobson",
        "url": "https://github.com/lazarenkod"
      },
      "homepage": "https://github.com/lazarenkod/agents",
      "repository": "https://github.com/lazarenkod/agents",
      "license": "MIT",
      "keywords": [
        "diagnostics",
        "error-tracing",
        "root-cause",
        "debugging"
      ],
      "category": "operations",
      "strict": false,
      "commands": [
        "./commands/error-trace.md",
        "./commands/error-analysis.md",
        "./commands/smart-debug.md"
      ],
      "agents": [
        "./agents/debugger.md",
        "./agents/error-detective.md"
      ]
    },
    {
      "name": "distributed-debugging",
      "source": "./plugins/distributed-debugging",
      "description": "Distributed system tracing and debugging across microservices",
      "version": "1.2.0",
      "author": {
        "name": "Seth Hobson",
        "url": "https://github.com/lazarenkod"
      },
      "homepage": "https://github.com/lazarenkod/agents",
      "repository": "https://github.com/lazarenkod/agents",
      "license": "MIT",
      "keywords": [
        "distributed-tracing",
        "microservices",
        "debugging",
        "observability"
      ],
      "category": "operations",
      "strict": false,
      "commands": [
        "./commands/debug-trace.md"
      ],
      "agents": [
        "./agents/error-detective.md",
        "./agents/devops-troubleshooter.md"
      ]
    },
    {
      "name": "observability-monitoring",
      "source": "./plugins/observability-monitoring",
      "description": "Metrics collection, logging infrastructure, distributed tracing, SLO implementation, and monitoring dashboards",
      "version": "1.2.1",
      "author": {
        "name": "Seth Hobson",
        "url": "https://github.com/lazarenkod"
      },
      "homepage": "https://github.com/lazarenkod/agents",
      "repository": "https://github.com/lazarenkod/agents",
      "license": "MIT",
      "keywords": [
        "observability",
        "monitoring",
        "metrics",
        "logging",
        "tracing",
        "slo",
        "prometheus",
        "grafana"
      ],
      "category": "operations",
      "strict": false,
      "commands": [
        "./commands/monitor-setup.md",
        "./commands/slo-implement.md"
      ],
      "agents": [
        "./agents/observability-engineer.md",
        "./agents/performance-engineer.md",
        "./agents/database-optimizer.md",
        "./agents/network-engineer.md"
      ],
      "skills": [
        "./skills/distributed-tracing",
        "./skills/grafana-dashboards",
        "./skills/prometheus-configuration",
        "./skills/slo-implementation"
      ]
    },
    {
      "name": "deployment-strategies",
      "source": "./plugins/deployment-strategies",
      "description": "Deployment patterns, rollback automation, and infrastructure templates",
      "version": "1.2.0",
      "author": {
        "name": "Seth Hobson",
        "url": "https://github.com/lazarenkod"
      },
      "homepage": "https://github.com/lazarenkod/agents",
      "repository": "https://github.com/lazarenkod/agents",
      "license": "MIT",
      "keywords": [
        "deployment",
        "rollout",
        "rollback",
        "canary",
        "blue-green"
      ],
      "category": "infrastructure",
      "strict": false,
      "commands": [],
      "agents": [
        "./agents/deployment-engineer.md",
        "./agents/terraform-specialist.md"
      ]
    },
    {
      "name": "deployment-validation",
      "source": "./plugins/deployment-validation",
      "description": "Pre-deployment checks, configuration validation, and deployment readiness assessment",
      "version": "1.2.0",
      "author": {
        "name": "Seth Hobson",
        "url": "https://github.com/lazarenkod"
      },
      "homepage": "https://github.com/lazarenkod/agents",
      "repository": "https://github.com/lazarenkod/agents",
      "license": "MIT",
      "keywords": [
        "validation",
        "pre-flight",
        "configuration",
        "deployment-safety"
      ],
      "category": "infrastructure",
      "strict": false,
      "commands": [
        "./commands/config-validate.md"
      ],
      "agents": [
        "./agents/cloud-architect.md"
      ]
    },
    {
      "name": "kubernetes-operations",
      "source": "./plugins/kubernetes-operations",
      "description": "Kubernetes manifest generation, networking configuration, security policies, observability setup, GitOps workflows, and auto-scaling",
      "version": "1.3.0",
      "author": {
        "name": "Seth Hobson",
        "url": "https://github.com/lazarenkod"
      },
      "homepage": "https://github.com/lazarenkod/agents",
      "repository": "https://github.com/lazarenkod/agents",
      "license": "MIT",
      "keywords": [
        "kubernetes",
        "k8s",
        "containers",
        "helm",
        "argocd",
        "gitops"
      ],
      "category": "infrastructure",
      "strict": false,
      "commands": [
        "./commands/k8s-manifest-scaffold.md",
        "./commands/k8s-gitops-setup.md",
        "./commands/k8s-security-hardening.md"
      ],
      "agents": [
        "./agents/kubernetes-architect.md"
      ],
      "skills": [
        "./skills/gitops-workflow",
        "./skills/helm-chart-scaffolding",
        "./skills/k8s-manifest-generator",
        "./skills/k8s-security-policies"
      ]
    },
    {
      "name": "kotlin-koog-development",
      "source": "./plugins/kotlin-koog-development",
      "description": "Expert Kotlin Koog AI agents development with senior architect guidance, comprehensive skill development, and automated project scaffolding. Covers prompt API, agent events, custom strategy graphs, parallel execution, data transfer, history compression, content moderation, structured output, sessions, embeddings, model capabilities, MCP integration, and production deployment patterns for building enterprise-grade AI agents.",
      "version": "1.1.0",
      "category": "ai-development",
      "tags": ["kotlin", "koog", "ai-agents", "agent-architecture", "jvm", "prompt-api", "strategy-graphs", "multimodal", "rag", "mcp"],
      "commands": [
        "./commands/koog-agent-scaffold.md"
      ],
      "agents": [
        "./agents/kotlin-koog-agent-architect.md"
      ],
      "skills": [
        "./skills/kotlin-koog-agent-development"
      ]
    },
    {
      "name": "cloud-infrastructure",
      "source": "./plugins/cloud-infrastructure",
      "description": "Cloud architecture design for AWS/Azure/GCP, Kubernetes cluster configuration, Terraform infrastructure-as-code, hybrid cloud networking, and multi-cloud cost optimization",
      "version": "1.2.1",
      "author": {
        "name": "Seth Hobson",
        "url": "https://github.com/lazarenkod"
      },
      "homepage": "https://github.com/lazarenkod/agents",
      "repository": "https://github.com/lazarenkod/agents",
      "license": "MIT",
      "keywords": [
        "cloud",
        "aws",
        "azure",
        "gcp",
        "kubernetes",
        "terraform",
        "infrastructure"
      ],
      "category": "infrastructure",
      "strict": false,
      "commands": [],
      "agents": [
        "./agents/cloud-architect.md",
        "./agents/kubernetes-architect.md",
        "./agents/hybrid-cloud-architect.md",
        "./agents/terraform-specialist.md",
        "./agents/network-engineer.md",
        "./agents/deployment-engineer.md"
      ],
      "skills": [
        "./skills/cost-optimization",
        "./skills/hybrid-cloud-networking",
        "./skills/multi-cloud-architecture",
        "./skills/terraform-module-library"
      ]
    },
    {
      "name": "cicd-automation",
      "source": "./plugins/cicd-automation",
      "description": "CI/CD pipeline configuration, GitHub Actions/GitLab CI workflow setup, and automated deployment pipeline orchestration",
      "version": "1.2.1",
      "author": {
        "name": "Seth Hobson",
        "url": "https://github.com/lazarenkod"
      },
      "homepage": "https://github.com/lazarenkod/agents",
      "repository": "https://github.com/lazarenkod/agents",
      "license": "MIT",
      "keywords": [
        "ci-cd",
        "automation",
        "pipeline",
        "github-actions",
        "gitlab-ci"
      ],
      "category": "infrastructure",
      "strict": false,
      "commands": [
        "./commands/workflow-automate.md"
      ],
      "agents": [
        "./agents/deployment-engineer.md",
        "./agents/devops-troubleshooter.md",
        "./agents/kubernetes-architect.md",
        "./agents/cloud-architect.md",
        "./agents/terraform-specialist.md"
      ],
      "skills": [
        "./skills/deployment-pipeline-design",
        "./skills/github-actions-templates",
        "./skills/gitlab-ci-patterns",
        "./skills/secrets-management"
      ]
    },
    {
      "name": "application-performance",
      "source": "./plugins/application-performance",
      "description": "Application profiling, performance optimization, and observability for frontend and backend systems",
      "version": "1.2.1",
      "author": {
        "name": "Seth Hobson",
        "url": "https://github.com/lazarenkod"
      },
      "homepage": "https://github.com/lazarenkod/agents",
      "repository": "https://github.com/lazarenkod/agents",
      "license": "MIT",
      "keywords": [
        "performance",
        "profiling",
        "optimization",
        "core-web-vitals"
      ],
      "category": "performance",
      "strict": false,
      "commands": [
        "./commands/performance-optimization.md"
      ],
      "agents": [
        "./agents/performance-engineer.md",
        "./agents/frontend-developer.md",
        "./agents/observability-engineer.md"
      ]
    },
    {
      "name": "database-cloud-optimization",
      "source": "./plugins/database-cloud-optimization",
      "description": "Database query optimization, cloud cost optimization, and scalability improvements",
      "version": "1.2.0",
      "author": {
        "name": "Seth Hobson",
        "url": "https://github.com/lazarenkod"
      },
      "homepage": "https://github.com/lazarenkod/agents",
      "repository": "https://github.com/lazarenkod/agents",
      "license": "MIT",
      "keywords": [
        "database-optimization",
        "cloud-cost",
        "query-tuning",
        "scalability"
      ],
      "category": "performance",
      "strict": false,
      "commands": [
        "./commands/cost-optimize.md"
      ],
      "agents": [
        "./agents/database-optimizer.md",
        "./agents/database-architect.md",
        "./agents/backend-architect.md",
        "./agents/cloud-architect.md"
      ]
    },
    {
      "name": "comprehensive-review",
      "source": "./plugins/comprehensive-review",
      "description": "Multi-perspective code analysis covering architecture, security, and best practices",
      "version": "1.2.1",
      "author": {
        "name": "Seth Hobson",
        "url": "https://github.com/lazarenkod"
      },
      "homepage": "https://github.com/lazarenkod/agents",
      "repository": "https://github.com/lazarenkod/agents",
      "license": "MIT",
      "keywords": [
        "code-review",
        "quality",
        "architecture",
        "security",
        "best-practices"
      ],
      "category": "quality",
      "strict": false,
      "commands": [
        "./commands/full-review.md",
        "./commands/pr-enhance.md"
      ],
      "agents": [
        "./agents/code-reviewer.md",
        "./agents/architect-review.md",
        "./agents/security-auditor.md"
      ]
    },
    {
      "name": "performance-testing-review",
      "source": "./plugins/performance-testing-review",
      "description": "Performance analysis, test coverage review, and AI-powered code quality assessment",
      "version": "1.2.0",
      "author": {
        "name": "Seth Hobson",
        "url": "https://github.com/lazarenkod"
      },
      "homepage": "https://github.com/lazarenkod/agents",
      "repository": "https://github.com/lazarenkod/agents",
      "license": "MIT",
      "keywords": [
        "performance-review",
        "test-coverage",
        "quality-analysis"
      ],
      "category": "quality",
      "strict": false,
      "commands": [
        "./commands/ai-review.md",
        "./commands/multi-agent-review.md"
      ],
      "agents": [
        "./agents/performance-engineer.md",
        "./agents/test-automator.md"
      ]
    },
    {
      "name": "framework-migration",
      "source": "./plugins/framework-migration",
      "description": "Framework updates, migration planning, and architectural transformation workflows",
      "version": "1.2.2",
      "author": {
        "name": "Seth Hobson",
        "url": "https://github.com/lazarenkod"
      },
      "homepage": "https://github.com/lazarenkod/agents",
      "repository": "https://github.com/lazarenkod/agents",
      "license": "MIT",
      "keywords": [
        "migration",
        "framework-upgrade",
        "modernization",
        "angular",
        "react"
      ],
      "category": "modernization",
      "strict": false,
      "commands": [
        "./commands/legacy-modernize.md",
        "./commands/code-migrate.md",
        "./commands/deps-upgrade.md"
      ],
      "agents": [
        "./agents/legacy-modernizer.md",
        "./agents/architect-review.md"
      ],
      "skills": [
        "./skills/angular-migration",
        "./skills/database-migration",
        "./skills/dependency-upgrade",
        "./skills/react-modernization"
      ]
    },
    {
      "name": "codebase-cleanup",
      "source": "./plugins/codebase-cleanup",
      "description": "Technical debt reduction, dependency updates, and code refactoring automation",
      "version": "1.2.0",
      "author": {
        "name": "Seth Hobson",
        "url": "https://github.com/lazarenkod"
      },
      "homepage": "https://github.com/lazarenkod/agents",
      "repository": "https://github.com/lazarenkod/agents",
      "license": "MIT",
      "keywords": [
        "technical-debt",
        "cleanup",
        "refactoring",
        "dependencies"
      ],
      "category": "modernization",
      "strict": false,
      "commands": [
        "./commands/deps-audit.md",
        "./commands/tech-debt.md",
        "./commands/refactor-clean.md"
      ],
      "agents": [
        "./agents/test-automator.md",
        "./agents/code-reviewer.md"
      ]
    },
    {
      "name": "database-design",
      "source": "./plugins/database-design",
      "description": "Database architecture, schema design, and SQL optimization for production systems",
      "version": "1.2.0",
      "author": {
        "name": "Seth Hobson",
        "url": "https://github.com/lazarenkod"
      },
      "homepage": "https://github.com/lazarenkod/agents",
      "repository": "https://github.com/lazarenkod/agents",
      "license": "MIT",
      "keywords": [
        "database-design",
        "schema",
        "sql",
        "data-modeling"
      ],
      "category": "database",
      "strict": false,
      "commands": [],
      "agents": [
        "./agents/database-architect.md",
        "./agents/sql-pro.md"
      ]
    },
    {
      "name": "database-migrations",
      "source": "./plugins/database-migrations",
      "description": "Database migration automation, observability, and cross-database migration strategies",
      "version": "1.2.0",
      "author": {
        "name": "Seth Hobson",
        "url": "https://github.com/lazarenkod"
      },
      "homepage": "https://github.com/lazarenkod/agents",
      "repository": "https://github.com/lazarenkod/agents",
      "license": "MIT",
      "keywords": [
        "migrations",
        "database-operations",
        "postgres",
        "mysql",
        "mongodb"
      ],
      "category": "database",
      "strict": false,
      "commands": [
        "./commands/sql-migrations.md",
        "./commands/migration-observability.md"
      ],
      "agents": [
        "./agents/database-optimizer.md",
        "./agents/database-admin.md"
      ]
    },
    {
      "name": "security-scanning",
      "source": "./plugins/security-scanning",
      "description": "SAST analysis, dependency vulnerability scanning, OWASP Top 10 compliance, container security scanning, and automated security hardening",
      "version": "1.2.2",
      "author": {
        "name": "Seth Hobson",
        "url": "https://github.com/lazarenkod"
      },
      "homepage": "https://github.com/lazarenkod/agents",
      "repository": "https://github.com/lazarenkod/agents",
      "license": "MIT",
      "keywords": [
        "security",
        "sast",
        "vulnerability-scanning",
        "owasp",
        "devsecops"
      ],
      "category": "security",
      "strict": false,
      "commands": [
        "./commands/security-hardening.md",
        "./commands/security-sast.md",
        "./commands/security-dependencies.md"
      ],
      "agents": [
        "./agents/security-auditor.md"
      ],
      "skills": [
        "./skills/sast-configuration"
      ]
    },
    {
      "name": "security-compliance",
      "source": "./plugins/security-compliance",
      "description": "SOC2, HIPAA, and GDPR compliance validation, secrets scanning, compliance checklists, and regulatory documentation",
      "version": "1.2.0",
      "author": {
        "name": "Seth Hobson",
        "url": "https://github.com/lazarenkod"
      },
      "homepage": "https://github.com/lazarenkod/agents",
      "repository": "https://github.com/lazarenkod/agents",
      "license": "MIT",
      "keywords": [
        "compliance",
        "soc2",
        "hipaa",
        "gdpr",
        "secrets",
        "regulatory"
      ],
      "category": "security",
      "strict": false,
      "commands": [
        "./commands/compliance-check.md"
      ],
      "agents": [
        "./agents/security-auditor.md"
      ]
    },
    {
      "name": "backend-api-security",
      "source": "./plugins/backend-api-security",
      "description": "API security hardening, authentication implementation, authorization patterns, rate limiting, and input validation",
      "version": "1.2.0",
      "author": {
        "name": "Seth Hobson",
        "url": "https://github.com/lazarenkod"
      },
      "homepage": "https://github.com/lazarenkod/agents",
      "repository": "https://github.com/lazarenkod/agents",
      "license": "MIT",
      "keywords": [
        "api-security",
        "authentication",
        "authorization",
        "jwt",
        "oauth"
      ],
      "category": "security",
      "strict": false,
      "commands": [],
      "agents": [
        "./agents/backend-security-coder.md",
        "./agents/backend-architect.md"
      ]
    },
    {
      "name": "frontend-mobile-security",
      "source": "./plugins/frontend-mobile-security",
      "description": "XSS prevention, CSRF protection, content security policies, mobile app security, and secure storage patterns",
      "version": "1.2.0",
      "author": {
        "name": "Seth Hobson",
        "url": "https://github.com/lazarenkod"
      },
      "homepage": "https://github.com/lazarenkod/agents",
      "repository": "https://github.com/lazarenkod/agents",
      "license": "MIT",
      "keywords": [
        "frontend-security",
        "mobile-security",
        "xss",
        "csrf",
        "csp"
      ],
      "category": "security",
      "strict": false,
      "commands": [
        "./commands/xss-scan.md"
      ],
      "agents": [
        "./agents/frontend-security-coder.md",
        "./agents/mobile-security-coder.md",
        "./agents/frontend-developer.md"
      ]
    },
    {
      "name": "data-validation-suite",
      "source": "./plugins/data-validation-suite",
      "description": "Schema validation, data quality monitoring, streaming validation pipelines, and input validation for backend APIs",
      "version": "1.2.0",
      "author": {
        "name": "Seth Hobson",
        "url": "https://github.com/lazarenkod"
      },
      "homepage": "https://github.com/lazarenkod/agents",
      "repository": "https://github.com/lazarenkod/agents",
      "license": "MIT",
      "keywords": [
        "validation",
        "schema",
        "data-quality",
        "pydantic",
        "jsonschema"
      ],
      "category": "data",
      "strict": false,
      "commands": [],
      "agents": [
        "./agents/backend-security-coder.md"
      ]
    },
    {
      "name": "api-scaffolding",
      "source": "./plugins/api-scaffolding",
      "description": "REST and GraphQL API scaffolding, framework selection, backend architecture, and API generation",
      "version": "1.2.1",
      "author": {
        "name": "Seth Hobson",
        "url": "https://github.com/lazarenkod"
      },
      "homepage": "https://github.com/lazarenkod/agents",
      "repository": "https://github.com/lazarenkod/agents",
      "license": "MIT",
      "keywords": [
        "api",
        "rest",
        "graphql",
        "fastapi",
        "django",
        "express"
      ],
      "category": "api",
      "strict": false,
      "commands": [],
      "agents": [
        "./agents/backend-architect.md",
        "./agents/graphql-architect.md",
        "./agents/fastapi-pro.md",
        "./agents/django-pro.md"
      ],
      "skills": [
        "./skills/fastapi-templates"
      ]
    },
    {
      "name": "api-testing-observability",
      "source": "./plugins/api-testing-observability",
      "description": "API testing automation, request mocking, OpenAPI documentation generation, observability setup, and monitoring",
      "version": "1.2.0",
      "author": {
        "name": "Seth Hobson",
        "url": "https://github.com/lazarenkod"
      },
      "homepage": "https://github.com/lazarenkod/agents",
      "repository": "https://github.com/lazarenkod/agents",
      "license": "MIT",
      "keywords": [
        "api-testing",
        "mocking",
        "openapi",
        "swagger",
        "observability"
      ],
      "category": "api",
      "strict": false,
      "commands": [
        "./commands/api-mock.md"
      ],
      "agents": [
        "./agents/api-documenter.md"
      ]
    },
    {
      "name": "seo-content-creation",
      "source": "./plugins/seo-content-creation",
      "description": "SEO content writing, planning, and quality auditing with E-E-A-T optimization",
      "version": "1.2.0",
      "author": {
        "name": "Seth Hobson",
        "url": "https://github.com/lazarenkod"
      },
      "homepage": "https://github.com/lazarenkod/agents",
      "repository": "https://github.com/lazarenkod/agents",
      "license": "MIT",
      "keywords": [
        "seo",
        "content-writing",
        "content-planning",
        "content-audit"
      ],
      "category": "marketing",
      "strict": false,
      "commands": [],
      "agents": [
        "./agents/seo-content-writer.md",
        "./agents/seo-content-planner.md",
        "./agents/seo-content-auditor.md"
      ]
    },
    {
      "name": "seo-technical-optimization",
      "source": "./plugins/seo-technical-optimization",
      "description": "Technical SEO optimization including meta tags, keywords, structure, and featured snippets",
      "version": "1.2.0",
      "author": {
        "name": "Seth Hobson",
        "url": "https://github.com/lazarenkod"
      },
      "homepage": "https://github.com/lazarenkod/agents",
      "repository": "https://github.com/lazarenkod/agents",
      "license": "MIT",
      "keywords": [
        "seo",
        "meta-optimization",
        "keywords",
        "schema-markup",
        "snippets"
      ],
      "category": "marketing",
      "strict": false,
      "commands": [],
      "agents": [
        "./agents/seo-meta-optimizer.md",
        "./agents/seo-keyword-strategist.md",
        "./agents/seo-structure-architect.md",
        "./agents/seo-snippet-hunter.md"
      ]
    },
    {
      "name": "seo-analysis-monitoring",
      "source": "./plugins/seo-analysis-monitoring",
      "description": "Content freshness analysis, cannibalization detection, and authority building for SEO",
      "version": "1.2.0",
      "author": {
        "name": "Seth Hobson",
        "url": "https://github.com/lazarenkod"
      },
      "homepage": "https://github.com/lazarenkod/agents",
      "repository": "https://github.com/lazarenkod/agents",
      "license": "MIT",
      "keywords": [
        "seo",
        "content-analysis",
        "e-e-a-t",
        "authority",
        "monitoring"
      ],
      "category": "marketing",
      "strict": false,
      "commands": [],
      "agents": [
        "./agents/seo-content-refresher.md",
        "./agents/seo-cannibalization-detector.md",
        "./agents/seo-authority-builder.md"
      ]
    },
    {
      "name": "documentation-generation",
      "source": "./plugins/documentation-generation",
      "description": "OpenAPI specification generation, Mermaid diagram creation, tutorial writing, API reference documentation",
      "version": "1.2.0",
      "author": {
        "name": "Seth Hobson",
        "url": "https://github.com/lazarenkod"
      },
      "homepage": "https://github.com/lazarenkod/agents",
      "repository": "https://github.com/lazarenkod/agents",
      "license": "MIT",
      "keywords": [
        "documentation",
        "api-docs",
        "diagrams",
        "openapi",
        "swagger",
        "mermaid"
      ],
      "category": "documentation",
      "strict": false,
      "commands": [
        "./commands/doc-generate.md"
      ],
      "agents": [
        "./agents/docs-architect.md",
        "./agents/api-documenter.md",
        "./agents/mermaid-expert.md",
        "./agents/tutorial-engineer.md",
        "./agents/reference-builder.md"
      ]
    },
    {
      "name": "multi-platform-apps",
      "source": "./plugins/multi-platform-apps",
      "description": "Cross-platform application development coordinating web, iOS, Android, and desktop implementations",
      "version": "1.2.1",
      "author": {
        "name": "Seth Hobson",
        "url": "https://github.com/lazarenkod"
      },
      "homepage": "https://github.com/lazarenkod/agents",
      "repository": "https://github.com/lazarenkod/agents",
      "license": "MIT",
      "keywords": [
        "cross-platform",
        "mobile",
        "web",
        "desktop",
        "react-native",
        "flutter"
      ],
      "category": "development",
      "strict": false,
      "commands": [
        "./commands/multi-platform.md"
      ],
      "agents": [
        "./agents/mobile-developer.md",
        "./agents/flutter-expert.md",
        "./agents/ios-developer.md",
        "./agents/frontend-developer.md",
        "./agents/backend-architect.md",
        "./agents/ui-ux-designer.md"
      ]
    },
    {
      "name": "business-analytics",
      "source": "./plugins/business-analytics",
      "description": "Business metrics analysis, KPI tracking, financial reporting, and data-driven decision making",
      "version": "1.2.0",
      "author": {
        "name": "Seth Hobson",
        "url": "https://github.com/lazarenkod"
      },
      "homepage": "https://github.com/lazarenkod/agents",
      "repository": "https://github.com/lazarenkod/agents",
      "license": "MIT",
      "keywords": [
        "business",
        "analytics",
        "metrics",
        "kpi",
        "reporting",
        "bi"
      ],
      "category": "business",
      "strict": false,
      "commands": [],
      "agents": [
        "./agents/business-analyst.md"
      ]
    },
    {
      "name": "hr-legal-compliance",
      "source": "./plugins/hr-legal-compliance",
      "description": "HR policy documentation, legal compliance templates (GDPR/SOC2/HIPAA), employment contracts, and regulatory documentation",
      "version": "1.2.0",
      "author": {
        "name": "Seth Hobson",
        "url": "https://github.com/lazarenkod"
      },
      "homepage": "https://github.com/lazarenkod/agents",
      "repository": "https://github.com/lazarenkod/agents",
      "license": "MIT",
      "keywords": [
        "hr",
        "legal",
        "compliance",
        "gdpr",
        "soc2",
        "hipaa",
        "policies"
      ],
      "category": "business",
      "strict": false,
      "commands": [],
      "agents": [
        "./agents/hr-pro.md",
        "./agents/legal-advisor.md"
      ]
    },
    {
      "name": "customer-sales-automation",
      "source": "./plugins/customer-sales-automation",
      "description": "Customer support workflow automation, sales pipeline management, email campaigns, and CRM integration",
      "version": "1.2.0",
      "author": {
        "name": "Seth Hobson",
        "url": "https://github.com/lazarenkod"
      },
      "homepage": "https://github.com/lazarenkod/agents",
      "repository": "https://github.com/lazarenkod/agents",
      "license": "MIT",
      "keywords": [
        "customer-support",
        "sales",
        "crm",
        "email-campaigns",
        "automation"
      ],
      "category": "business",
      "strict": false,
      "commands": [],
      "agents": [
        "./agents/customer-support.md",
        "./agents/sales-automator.md"
      ]
    },
    {
      "name": "content-marketing",
      "source": "./plugins/content-marketing",
      "description": "Content marketing strategy, web research, and information synthesis for marketing operations",
      "version": "1.2.0",
      "author": {
        "name": "Seth Hobson",
        "url": "https://github.com/lazarenkod"
      },
      "homepage": "https://github.com/lazarenkod/agents",
      "repository": "https://github.com/lazarenkod/agents",
      "license": "MIT",
      "keywords": [
        "content-marketing",
        "research",
        "marketing-strategy",
        "social-media"
      ],
      "category": "marketing",
      "strict": false,
      "commands": [],
      "agents": [
        "./agents/content-marketer.md",
        "./agents/search-specialist.md"
      ]
    },
    {
      "name": "blockchain-web3",
      "source": "./plugins/blockchain-web3",
      "description": "Smart contract development with Solidity, DeFi protocol implementation, NFT platforms, and Web3 application architecture",
      "version": "1.2.1",
      "author": {
        "name": "Seth Hobson",
        "url": "https://github.com/lazarenkod"
      },
      "homepage": "https://github.com/lazarenkod/agents",
      "repository": "https://github.com/lazarenkod/agents",
      "license": "MIT",
      "keywords": [
        "blockchain",
        "web3",
        "solidity",
        "ethereum",
        "defi",
        "nft",
        "smart-contracts"
      ],
      "category": "blockchain",
      "strict": false,
      "commands": [],
      "agents": [
        "./agents/blockchain-developer.md"
      ],
      "skills": [
        "./skills/defi-protocol-templates",
        "./skills/nft-standards",
        "./skills/solidity-security",
        "./skills/web3-testing"
      ]
    },
    {
      "name": "quantitative-trading",
      "source": "./plugins/quantitative-trading",
      "description": "Quantitative analysis, algorithmic trading strategies, financial modeling, portfolio risk management, and backtesting",
      "version": "1.2.0",
      "author": {
        "name": "Seth Hobson",
        "url": "https://github.com/lazarenkod"
      },
      "homepage": "https://github.com/lazarenkod/agents",
      "repository": "https://github.com/lazarenkod/agents",
      "license": "MIT",
      "keywords": [
        "fintech",
        "quant",
        "trading",
        "algorithmic-trading",
        "risk-management"
      ],
      "category": "finance",
      "strict": false,
      "commands": [],
      "agents": [
        "./agents/quant-analyst.md",
        "./agents/risk-manager.md"
      ]
    },
    {
      "name": "payment-processing",
      "source": "./plugins/payment-processing",
      "description": "Payment gateway integration with Stripe, PayPal, checkout flow implementation, subscription billing, and PCI compliance",
      "version": "1.2.1",
      "author": {
        "name": "Seth Hobson",
        "url": "https://github.com/lazarenkod"
      },
      "homepage": "https://github.com/lazarenkod/agents",
      "repository": "https://github.com/lazarenkod/agents",
      "license": "MIT",
      "keywords": [
        "payments",
        "stripe",
        "paypal",
        "checkout",
        "billing",
        "subscriptions",
        "pci"
      ],
      "category": "payments",
      "strict": false,
      "commands": [],
      "agents": [
        "./agents/payment-integration.md"
      ],
      "skills": [
        "./skills/billing-automation",
        "./skills/paypal-integration",
        "./skills/pci-compliance",
        "./skills/stripe-integration"
      ]
    },
    {
      "name": "game-development",
      "source": "./plugins/game-development",
      "description": "Unity game development with C# scripting, Minecraft server plugin development with Bukkit/Spigot APIs",
      "version": "1.2.0",
      "author": {
        "name": "Seth Hobson",
        "url": "https://github.com/lazarenkod"
      },
      "homepage": "https://github.com/lazarenkod/agents",
      "repository": "https://github.com/lazarenkod/agents",
      "license": "MIT",
      "keywords": [
        "gaming",
        "unity",
        "minecraft",
        "game-dev",
        "bukkit",
        "spigot"
      ],
      "category": "gaming",
      "strict": false,
      "commands": [],
      "agents": [
        "./agents/unity-developer.md",
        "./agents/minecraft-bukkit-pro.md"
      ]
    },
    {
      "name": "accessibility-compliance",
      "source": "./plugins/accessibility-compliance",
      "description": "WCAG accessibility auditing, compliance validation, UI testing for screen readers, keyboard navigation, and inclusive design",
      "version": "1.2.0",
      "author": {
        "name": "Seth Hobson",
        "url": "https://github.com/lazarenkod"
      },
      "homepage": "https://github.com/lazarenkod/agents",
      "repository": "https://github.com/lazarenkod/agents",
      "license": "MIT",
      "keywords": [
        "accessibility",
        "wcag",
        "a11y",
        "compliance",
        "inclusive-design"
      ],
      "category": "accessibility",
      "strict": false,
      "commands": [
        "./commands/accessibility-audit.md"
      ],
      "agents": [
        "./agents/ui-visual-validator.md"
      ]
    },
    {
      "name": "python-development",
      "source": "./plugins/python-development",
      "description": "Modern Python development with Python 3.12+, Django, FastAPI, async patterns, and production best practices",
      "version": "1.2.1",
      "author": {
        "name": "Seth Hobson",
        "url": "https://github.com/lazarenkod"
      },
      "homepage": "https://github.com/lazarenkod/agents",
      "repository": "https://github.com/lazarenkod/agents",
      "license": "MIT",
      "keywords": [
        "python",
        "django",
        "fastapi",
        "async",
        "backend"
      ],
      "category": "languages",
      "strict": false,
      "commands": [
        "./commands/python-scaffold.md"
      ],
      "agents": [
        "./agents/python-pro.md",
        "./agents/django-pro.md",
        "./agents/fastapi-pro.md"
      ],
      "skills": [
        "./skills/async-python-patterns",
        "./skills/python-testing-patterns",
        "./skills/python-packaging",
        "./skills/python-performance-optimization",
        "./skills/uv-package-manager"
      ]
    },
    {
      "name": "javascript-typescript",
      "source": "./plugins/javascript-typescript",
      "description": "JavaScript and TypeScript development with ES6+, Node.js, React, and modern web frameworks",
      "version": "1.2.1",
      "author": {
        "name": "Seth Hobson",
        "url": "https://github.com/lazarenkod"
      },
      "homepage": "https://github.com/lazarenkod/agents",
      "repository": "https://github.com/lazarenkod/agents",
      "license": "MIT",
      "keywords": [
        "javascript",
        "typescript",
        "es6",
        "nodejs",
        "react"
      ],
      "category": "languages",
      "strict": false,
      "commands": [
        "./commands/typescript-scaffold.md"
      ],
      "agents": [
        "./agents/javascript-pro.md",
        "./agents/typescript-pro.md"
      ],
      "skills": [
        "./skills/typescript-advanced-types",
        "./skills/nodejs-backend-patterns",
        "./skills/javascript-testing-patterns",
        "./skills/modern-javascript-patterns"
      ]
    },
    {
      "name": "systems-programming",
      "source": "./plugins/systems-programming",
      "description": "Systems programming with Rust, Go, C, and C++ for performance-critical and low-level development",
      "version": "1.2.0",
      "author": {
        "name": "Seth Hobson",
        "url": "https://github.com/lazarenkod"
      },
      "homepage": "https://github.com/lazarenkod/agents",
      "repository": "https://github.com/lazarenkod/agents",
      "license": "MIT",
      "keywords": [
        "rust",
        "golang",
        "c",
        "cpp",
        "systems-programming",
        "performance"
      ],
      "category": "languages",
      "strict": false,
      "commands": [
        "./commands/rust-project.md"
      ],
      "agents": [
        "./agents/rust-pro.md",
        "./agents/golang-pro.md",
        "./agents/c-pro.md",
        "./agents/cpp-pro.md"
      ]
    },
    {
      "name": "jvm-languages",
      "source": "./plugins/jvm-languages",
      "description": "JVM language development including Java, Scala, and C# with enterprise patterns and frameworks",
      "version": "1.2.0",
      "author": {
        "name": "Seth Hobson",
        "url": "https://github.com/lazarenkod"
      },
      "homepage": "https://github.com/lazarenkod/agents",
      "repository": "https://github.com/lazarenkod/agents",
      "license": "MIT",
      "keywords": [
        "java",
        "scala",
        "csharp",
        "jvm",
        "enterprise",
        "dotnet"
      ],
      "category": "languages",
      "strict": false,
      "commands": [],
      "agents": [
        "./agents/java-pro.md",
        "./agents/scala-pro.md",
        "./agents/csharp-pro.md"
      ]
    },
    {
      "name": "web-scripting",
      "source": "./plugins/web-scripting",
      "description": "Web scripting with PHP and Ruby for web applications, CMS development, and backend services",
      "version": "1.2.0",
      "author": {
        "name": "Seth Hobson",
        "url": "https://github.com/lazarenkod"
      },
      "homepage": "https://github.com/lazarenkod/agents",
      "repository": "https://github.com/lazarenkod/agents",
      "license": "MIT",
      "keywords": [
        "php",
        "ruby",
        "rails",
        "wordpress",
        "web-scripting"
      ],
      "category": "languages",
      "strict": false,
      "commands": [],
      "agents": [
        "./agents/php-pro.md",
        "./agents/ruby-pro.md"
      ]
    },
    {
      "name": "functional-programming",
      "source": "./plugins/functional-programming",
      "description": "Functional programming with Elixir, OTP patterns, Phoenix framework, and distributed systems",
      "version": "1.2.0",
      "author": {
        "name": "Seth Hobson",
        "url": "https://github.com/lazarenkod"
      },
      "homepage": "https://github.com/lazarenkod/agents",
      "repository": "https://github.com/lazarenkod/agents",
      "license": "MIT",
      "keywords": [
        "elixir",
        "functional",
        "phoenix",
        "otp",
        "distributed"
      ],
      "category": "languages",
      "strict": false,
      "commands": [],
      "agents": [
        "./agents/elixir-pro.md"
      ]
    },
    {
      "name": "arm-cortex-microcontrollers",
      "source": "./plugins/arm-cortex-microcontrollers",
      "description": "ARM Cortex-M firmware development for Teensy, STM32, nRF52, and SAMD with peripheral drivers and memory safety patterns",
      "version": "1.2.0",
      "author": {
        "name": "Ryan Snodgrass",
        "url": "https://github.com/rsnodgrass"
      },
      "homepage": "https://github.com/lazarenkod/agents",
      "repository": "https://github.com/lazarenkod/agents",
      "license": "MIT",
      "keywords": [
        "embedded",
        "arm",
        "cortex-m",
        "firmware",
        "microcontroller",
        "teensy",
        "stm32"
      ],
      "category": "languages",
      "strict": false,
      "commands": [],
      "agents": [
        "./agents/arm-cortex-expert.md"
      ]
    },
    {
      "name": "shell-scripting",
      "source": "./plugins/shell-scripting",
      "description": "Production-grade Bash scripting with defensive programming, POSIX compliance, and comprehensive testing",
      "version": "1.2.1",
      "author": {
        "name": "Ryan Snodgrass",
        "url": "https://github.com/rsnodgrass"
      },
      "homepage": "https://github.com/lazarenkod/agents",
      "repository": "https://github.com/lazarenkod/agents",
      "license": "MIT",
      "keywords": [
        "bash",
        "shell",
        "scripting",
        "automation",
        "posix",
        "shellcheck",
        "testing"
      ],
      "category": "languages",
      "strict": false,
      "commands": [],
      "agents": [
        "./agents/bash-pro.md",
        "./agents/posix-shell-pro.md"
      ],
      "skills": [
        "./skills/bash-defensive-patterns/SKILL.md",
        "./skills/shellcheck-configuration/SKILL.md",
        "./skills/bats-testing-patterns/SKILL.md"
      ]
    },
    {
      "name": "product-management",
      "source": "./plugins/product-management",
<<<<<<< HEAD
      "description": "Product strategy, market analysis, roadmap planning, and go-to-market execution with full Claude Agent SDK integration. Real-time competitive intelligence via WebSearch, automated user feedback analysis, market research automation, multi-product portfolio management, and collaborative cross-functional workflows. Expert guidance on feature prioritization, user research, competitive positioning, and product-market fit optimization.",
      "version": "2.0.0",
=======
      "description": "Product strategy, market analysis, roadmap planning, and go-to-market execution with Claude SDK automation. Expert guidance on feature prioritization, user research, competitive positioning, product-market fit optimization, and automated product analytics with real-time metric tracking and A/B testing",
      "version": "1.1.0",
>>>>>>> 207e42f4
      "author": {
        "name": "Dmitry Lazarenko",
        "url": "https://github.com/lazarenkod"
      },
      "homepage": "https://github.com/lazarenkod/agents",
      "repository": "https://github.com/lazarenkod/agents",
      "license": "MIT",
      "keywords": [
        "product-management",
        "strategy",
        "roadmap",
        "user-research",
        "go-to-market",
        "market-analysis",
        "competitive-positioning",
        "prioritization",
        "product-analytics",
        "ab-testing",
        "sdk-automation",
        "metrics-tracking",
        "user-behavior"
      ],
      "category": "business",
      "strict": false,
      "commands": [
        "./commands/strategy-analysis.md"
      ],
      "agents": [
        "./agents/product-manager.md"
      ],
      "skills": [
        "./skills/product-strategy",
        "./skills/sdk-product-analytics"
      ]
    },
    {
      "name": "stock-analysis",
      "source": "./plugins/stock-analysis",
<<<<<<< HEAD
      "description": "Expert equity and cryptocurrency market analysis with full Claude Agent SDK integration. Real-time market data via WebSearch, MCP financial APIs, automated SEC filing analysis, multi-ticker batch processing, on-chain crypto analytics, 24/7 monitoring, and collaborative multi-agent workflows. Comprehensive technical analysis, fundamental analysis, market trends, sector rotation, dividend investing for stocks. Cryptocurrency analysis with technical, tokenomics, and on-chain metrics. Advanced risk management and portfolio optimization for both asset classes.",
      "version": "2.0.0",
=======
      "description": "Expert equity and cryptocurrency market analysis with Claude SDK automation. Technical analysis, fundamental analysis, market trends, sector rotation, dividend investing for stocks. Cryptocurrency analysis with technical, tokenomics, and on-chain metrics. Risk management and portfolio optimization. Includes SDK-powered automated trading, portfolio automation, and real-time market intelligence gathering.",
      "version": "1.4.0",
>>>>>>> 207e42f4
      "author": {
        "name": "Dmitry Lazarenko",
        "url": "https://github.com/lazarenkod"
      },
      "homepage": "https://github.com/lazarenkod/agents",
      "repository": "https://github.com/lazarenkod/agents",
      "license": "MIT",
      "keywords": [
        "stock-analysis",
        "cryptocurrency-analysis",
        "crypto-trading",
        "equity-research",
        "technical-analysis",
        "fundamental-analysis",
        "tokenomics",
        "on-chain-analysis",
        "portfolio-analysis",
        "trading-signals",
        "market-analysis",
        "sector-rotation",
        "dividend-investing",
        "risk-management",
        "nasdaq",
        "nyse",
        "ftse",
        "bitcoin",
        "ethereum",
        "blockchain",
        "bonds",
        "investment",
        "patent-research",
        "macroeconomic-analysis",
        "automated-trading",
        "algorithmic-trading",
        "sdk-automation",
        "portfolio-automation",
        "market-intelligence",
        "news-sentiment",
        "backtesting"
      ],
      "category": "finance",
      "strict": false,
      "commands": [
        "./commands/portfolio-analysis.md",
        "./commands/ticker-analysis.md",
        "./commands/stock-comparison.md",
        "./commands/market-analysis.md",
        "./commands/crypto-analysis.md",
        "./commands/crypto-comparison.md",
        "./commands/news-search.md"
      ],
      "agents": [
        "./agents/equity-analyst.md",
        "./agents/technical-analyst.md",
        "./agents/fundamental-analyst.md",
        "./agents/portfolio-analyst.md",
        "./agents/patent-researcher.md",
        "./agents/market-analyst.md",
        "./agents/risk-management-specialist.md",
        "./agents/dividend-analyst.md",
        "./agents/news-researcher.md",
        "./agents/crypto-technical-analyst.md",
        "./agents/crypto-fundamental-analyst.md",
        "./agents/crypto-portfolio-analyst.md"
      ],
      "skills": [
        "./skills/technical-analysis",
        "./skills/fundamental-analysis",
        "./skills/portfolio-analysis",
        "./skills/patent-research",
        "./skills/macroeconomic-analysis",
        "./skills/risk-management",
        "./skills/dividend-strategy",
        "./skills/sector-analysis",
        "./skills/crypto-technical-analysis",
        "./skills/crypto-tokenomics-analysis",
        "./skills/sdk-portfolio-automation",
        "./skills/sdk-automated-trading",
        "./skills/sdk-market-intelligence"
      ]
    },
    {
      "name": "gemini-codebase-intelligence",
      "source": "./plugins/gemini-codebase-intelligence",
      "description": "Intelligent Gemini CLI management for large codebase analysis and pattern detection. Provides hybrid routing between Gemini CLI and local tools, three command families (analyze, search, execute), and four specialized skills for pattern detection, search strategies, configuration, and result interpretation. Use PROACTIVELY when Claude needs to analyze extensive code patterns, architectural overviews, or search through large codebases efficiently.",
      "version": "1.0.0",
      "author": {
        "name": "Claude",
        "url": "https://github.com/anthropics"
      },
      "homepage": "https://github.com/lazarenkod/agents",
      "repository": "https://github.com/lazarenkod/agents",
      "license": "MIT",
      "keywords": [
        "codebase-analysis",
        "pattern-detection",
        "code-quality",
        "architecture-analysis",
        "gemini-cli",
        "hybrid-routing"
      ],
      "category": "code-analysis",
      "strict": false,
      "commands": [
        "./commands/analyze-codebase.md",
        "./commands/search-patterns.md",
        "./commands/execute-analysis.md"
      ],
      "agents": [
        "./agents/codebase-analysis-gateway.md",
        "./agents/gemini-cli-executor.md"
      ],
      "skills": [
        "./skills/pattern-detection",
        "./skills/codebase-search-strategies",
        "./skills/gemini-cli-configuration",
        "./skills/analysis-result-interpretation"
      ]
    },
    {
      "name": "operations-management",
      "source": "./plugins/operations-management",
      "description": "Expert operational management and COO capabilities for process optimization, project management, risk mitigation, and performance metrics. Delivers strategic operational guidance with systematic process improvement, cross-functional coordination, and data-driven performance management.",
      "version": "1.0.0",
      "author": {
        "name": "Dmitry Lazarenko",
        "url": "https://github.com/lazarenkod"
      },
      "homepage": "https://github.com/lazarenkod/agents",
      "repository": "https://github.com/lazarenkod/agents",
      "license": "MIT",
      "keywords": [
        "operations-management",
        "coo",
        "process-optimization",
        "project-management",
        "risk-management",
        "performance-metrics",
        "operational-excellence",
        "kpi",
        "okr"
      ],
      "category": "operations",
      "strict": false,
      "commands": [
        "./commands/operational-excellence.md"
      ],
      "agents": [
        "./agents/coo-executive.md"
      ],
      "skills": [
        "./skills/process-optimization",
        "./skills/project-management",
        "./skills/risk-management",
        "./skills/performance-metrics"
      ]
    },
    {
      "name": "ceo-operating-system",
      "source": "./plugins/ceo-operating-system",
      "description": "Chief Executive Officer operating system for strategic vision, execution management, board governance, and organizational leadership. Provides comprehensive CEO guidance with proven frameworks (OKRs, EXO model) for building and scaling high-performing companies.",
      "version": "1.0.0",
      "author": {
        "name": "Dmitry Lazarenko",
        "url": "https://github.com/lazarenkod"
      },
      "homepage": "https://github.com/lazarenkod/agents",
      "repository": "https://github.com/lazarenkod/agents",
      "license": "MIT",
      "keywords": [
        "ceo",
        "ceo-operating-system",
        "strategic-vision",
        "execution-management",
        "okr",
        "board-governance",
        "investor-relations",
        "organizational-leadership",
        "fundraising",
        "company-building"
      ],
      "category": "executive-leadership",
      "strict": false,
      "commands": [
        "./commands/strategic-planning.md"
      ],
      "agents": [
        "./agents/ceo-operating-system.md"
      ],
      "skills": [
        "./skills/strategic-vision",
        "./skills/execution-excellence",
        "./skills/board-investor-relations",
        "./skills/leadership-organization"
      ]
    },
    {
      "name": "tarantool-development",
      "source": "./plugins/tarantool-development",
      "description": "Expert Tarantool database development, distributed in-memory databases, Lua application development, clustering with Cartridge, and sharding with vshard. Masters architecture design, high-performance optimization, replication, and production deployments.",
      "version": "1.0.0",
      "author": {
        "name": "Dmitry Lazarenko",
        "url": "https://github.com/lazarenkod"
      },
      "homepage": "https://github.com/lazarenkod/agents",
      "repository": "https://github.com/lazarenkod/agents",
      "license": "MIT",
      "keywords": [
        "tarantool",
        "in-memory-database",
        "distributed-database",
        "lua-development",
        "cartridge",
        "vshard",
        "database-architecture",
        "replication",
        "sharding",
        "high-performance",
        "real-time-data"
      ],
      "category": "database",
      "strict": false,
      "commands": [
        "./commands/tarantool-data-model.md",
        "./commands/tarantool-application-dev.md",
        "./commands/tarantool-cluster-ops.md"
      ],
      "agents": [
        "./agents/tarantool-architect.md"
      ],
      "skills": [
        "./skills/tarantool-architecture",
        "./skills/lua-development",
        "./skills/vshard-sharding",
        "./skills/cartridge-framework",
        "./skills/tarantool-performance",
        "./skills/replication-ha"
      ]
    }
  ]
}<|MERGE_RESOLUTION|>--- conflicted
+++ resolved
@@ -1976,13 +1976,8 @@
     {
       "name": "product-management",
       "source": "./plugins/product-management",
-<<<<<<< HEAD
       "description": "Product strategy, market analysis, roadmap planning, and go-to-market execution with full Claude Agent SDK integration. Real-time competitive intelligence via WebSearch, automated user feedback analysis, market research automation, multi-product portfolio management, and collaborative cross-functional workflows. Expert guidance on feature prioritization, user research, competitive positioning, and product-market fit optimization.",
       "version": "2.0.0",
-=======
-      "description": "Product strategy, market analysis, roadmap planning, and go-to-market execution with Claude SDK automation. Expert guidance on feature prioritization, user research, competitive positioning, product-market fit optimization, and automated product analytics with real-time metric tracking and A/B testing",
-      "version": "1.1.0",
->>>>>>> 207e42f4
       "author": {
         "name": "Dmitry Lazarenko",
         "url": "https://github.com/lazarenkod"
@@ -2021,13 +2016,8 @@
     {
       "name": "stock-analysis",
       "source": "./plugins/stock-analysis",
-<<<<<<< HEAD
-      "description": "Expert equity and cryptocurrency market analysis with full Claude Agent SDK integration. Real-time market data via WebSearch, MCP financial APIs, automated SEC filing analysis, multi-ticker batch processing, on-chain crypto analytics, 24/7 monitoring, and collaborative multi-agent workflows. Comprehensive technical analysis, fundamental analysis, market trends, sector rotation, dividend investing for stocks. Cryptocurrency analysis with technical, tokenomics, and on-chain metrics. Advanced risk management and portfolio optimization for both asset classes.",
-      "version": "2.0.0",
-=======
       "description": "Expert equity and cryptocurrency market analysis with Claude SDK automation. Technical analysis, fundamental analysis, market trends, sector rotation, dividend investing for stocks. Cryptocurrency analysis with technical, tokenomics, and on-chain metrics. Risk management and portfolio optimization. Includes SDK-powered automated trading, portfolio automation, and real-time market intelligence gathering.",
       "version": "1.4.0",
->>>>>>> 207e42f4
       "author": {
         "name": "Dmitry Lazarenko",
         "url": "https://github.com/lazarenkod"
