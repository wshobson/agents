{
  "name": "claude-agents",
  "owner": {
    "name": "Dmitry Lazarenko",
    "email": "lazarenkod@gmail.com",
    "url": "https://github.com/lazarenkod"
  },
  "metadata": {
    "description": "Production-ready workflow orchestration with 64 focused plugins, 86 specialized agents, 45 tools, and 49 agent skills - optimized for granular installation and minimal token usage",
    "version": "1.3.1"
  },
  "plugins": [
    {
      "name": "code-documentation",
      "source": "./plugins/code-documentation",
      "description": "Documentation generation, code explanation, and technical writing with automated doc generation and tutorial creation",
      "version": "1.2.0",
      "author": {
        "name": "Seth Hobson",
        "url": "https://github.com/lazarenkod"
      },
      "homepage": "https://github.com/lazarenkod/agents",
      "repository": "https://github.com/lazarenkod/agents",
      "license": "MIT",
      "keywords": [
        "documentation",
        "code-explanation",
        "technical-writing",
        "tutorials"
      ],
      "category": "documentation",
      "strict": false,
      "commands": [
        "./commands/doc-generate.md",
        "./commands/code-explain.md"
      ],
      "agents": [
        "./agents/docs-architect.md",
        "./agents/tutorial-engineer.md",
        "./agents/code-reviewer.md"
      ]
    },
    {
      "name": "debugging-toolkit",
      "source": "./plugins/debugging-toolkit",
      "description": "Interactive debugging, developer experience optimization, and smart debugging workflows",
      "version": "1.2.0",
      "author": {
        "name": "Seth Hobson",
        "url": "https://github.com/lazarenkod"
      },
      "homepage": "https://github.com/lazarenkod/agents",
      "repository": "https://github.com/lazarenkod/agents",
      "license": "MIT",
      "keywords": [
        "debugging",
        "developer-experience",
        "troubleshooting",
        "essential"
      ],
      "category": "development",
      "strict": false,
      "commands": [
        "./commands/smart-debug.md"
      ],
      "agents": [
        "./agents/debugger.md",
        "./agents/dx-optimizer.md"
      ]
    },
    {
      "name": "git-pr-workflows",
      "source": "./plugins/git-pr-workflows",
      "description": "Git workflow automation, pull request enhancement, and team onboarding processes",
      "version": "1.2.1",
      "author": {
        "name": "Seth Hobson",
        "url": "https://github.com/lazarenkod"
      },
      "homepage": "https://github.com/lazarenkod/agents",
      "repository": "https://github.com/lazarenkod/agents",
      "license": "MIT",
      "keywords": [
        "git",
        "pull-request",
        "workflow",
        "onboarding",
        "essential"
      ],
      "category": "workflows",
      "strict": false,
      "commands": [
        "./commands/pr-enhance.md",
        "./commands/onboard.md",
        "./commands/git-workflow.md"
      ],
      "agents": [
        "./agents/code-reviewer.md"
      ]
    },
    {
      "name": "backend-development",
      "source": "./plugins/backend-development",
      "description": "Backend API design, GraphQL architecture, and test-driven backend development",
      "version": "1.2.2",
      "author": {
        "name": "Seth Hobson",
        "url": "https://github.com/lazarenkod"
      },
      "homepage": "https://github.com/lazarenkod/agents",
      "repository": "https://github.com/lazarenkod/agents",
      "license": "MIT",
      "keywords": [
        "backend",
        "api-design",
        "graphql",
        "tdd",
        "architecture"
      ],
      "category": "development",
      "strict": false,
      "commands": [
        "./commands/feature-development.md"
      ],
      "agents": [
        "./agents/backend-architect.md",
        "./agents/graphql-architect.md",
        "./agents/tdd-orchestrator.md"
      ],
      "skills": [
        "./skills/api-design-principles",
        "./skills/architecture-patterns",
        "./skills/microservices-patterns"
      ]
    },
    {
      "name": "frontend-mobile-development",
      "source": "./plugins/frontend-mobile-development",
      "description": "Frontend UI development and mobile application implementation across platforms",
      "version": "1.2.0",
      "author": {
        "name": "Seth Hobson",
        "url": "https://github.com/lazarenkod"
      },
      "homepage": "https://github.com/lazarenkod/agents",
      "repository": "https://github.com/lazarenkod/agents",
      "license": "MIT",
      "keywords": [
        "frontend",
        "mobile",
        "react",
        "ui",
        "cross-platform"
      ],
      "category": "development",
      "strict": false,
      "commands": [
        "./commands/component-scaffold.md"
      ],
      "agents": [
        "./agents/frontend-developer.md",
        "./agents/mobile-developer.md"
      ]
    },
    {
      "name": "full-stack-orchestration",
      "source": "./plugins/full-stack-orchestration",
      "description": "End-to-end feature orchestration with testing, security, performance, and deployment",
      "version": "1.2.1",
      "author": {
        "name": "Seth Hobson",
        "url": "https://github.com/lazarenkod"
      },
      "homepage": "https://github.com/lazarenkod/agents",
      "repository": "https://github.com/lazarenkod/agents",
      "license": "MIT",
      "keywords": [
        "full-stack",
        "orchestration",
        "deployment",
        "security",
        "testing"
      ],
      "category": "workflows",
      "strict": false,
      "commands": [
        "./commands/full-stack-feature.md"
      ],
      "agents": [
        "./agents/test-automator.md",
        "./agents/security-auditor.md",
        "./agents/performance-engineer.md",
        "./agents/deployment-engineer.md"
      ]
    },
    {
      "name": "unit-testing",
      "source": "./plugins/unit-testing",
      "description": "Unit and integration test automation for Python and JavaScript with debugging support",
      "version": "1.2.0",
      "author": {
        "name": "Seth Hobson",
        "url": "https://github.com/lazarenkod"
      },
      "homepage": "https://github.com/lazarenkod/agents",
      "repository": "https://github.com/lazarenkod/agents",
      "license": "MIT",
      "keywords": [
        "testing",
        "unit-tests",
        "python",
        "javascript",
        "automation"
      ],
      "category": "testing",
      "strict": false,
      "commands": [
        "./commands/test-generate.md"
      ],
      "agents": [
        "./agents/test-automator.md",
        "./agents/debugger.md"
      ]
    },
    {
      "name": "tdd-workflows",
      "source": "./plugins/tdd-workflows",
      "description": "Test-driven development methodology with red-green-refactor cycles and code review",
      "version": "1.2.1",
      "author": {
        "name": "Seth Hobson",
        "url": "https://github.com/lazarenkod"
      },
      "homepage": "https://github.com/lazarenkod/agents",
      "repository": "https://github.com/lazarenkod/agents",
      "license": "MIT",
      "keywords": [
        "tdd",
        "test-driven",
        "workflow",
        "red-green-refactor"
      ],
      "category": "workflows",
      "strict": false,
      "commands": [
        "./commands/tdd-cycle.md",
        "./commands/tdd-red.md",
        "./commands/tdd-green.md",
        "./commands/tdd-refactor.md"
      ],
      "agents": [
        "./agents/tdd-orchestrator.md",
        "./agents/code-reviewer.md"
      ]
    },
    {
      "name": "code-review-ai",
      "source": "./plugins/code-review-ai",
      "description": "AI-powered architectural review and code quality analysis",
      "version": "1.2.0",
      "author": {
        "name": "Seth Hobson",
        "url": "https://github.com/lazarenkod"
      },
      "homepage": "https://github.com/lazarenkod/agents",
      "repository": "https://github.com/lazarenkod/agents",
      "license": "MIT",
      "keywords": [
        "code-review",
        "architecture",
        "ai-analysis",
        "quality"
      ],
      "category": "quality",
      "strict": false,
      "commands": [
        "./commands/ai-review.md"
      ],
      "agents": [
        "./agents/architect-review.md"
      ]
    },
    {
      "name": "code-refactoring",
      "source": "./plugins/code-refactoring",
      "description": "Code cleanup, refactoring automation, and technical debt management with context restoration",
      "version": "1.2.0",
      "author": {
        "name": "Seth Hobson",
        "url": "https://github.com/lazarenkod"
      },
      "homepage": "https://github.com/lazarenkod/agents",
      "repository": "https://github.com/lazarenkod/agents",
      "license": "MIT",
      "keywords": [
        "refactoring",
        "code-quality",
        "technical-debt",
        "cleanup"
      ],
      "category": "utilities",
      "strict": false,
      "commands": [
        "./commands/refactor-clean.md",
        "./commands/tech-debt.md",
        "./commands/context-restore.md"
      ],
      "agents": [
        "./agents/legacy-modernizer.md",
        "./agents/code-reviewer.md"
      ]
    },
    {
      "name": "dependency-management",
      "source": "./plugins/dependency-management",
      "description": "Dependency auditing, version management, and security vulnerability scanning",
      "version": "1.2.0",
      "author": {
        "name": "Seth Hobson",
        "url": "https://github.com/lazarenkod"
      },
      "homepage": "https://github.com/lazarenkod/agents",
      "repository": "https://github.com/lazarenkod/agents",
      "license": "MIT",
      "keywords": [
        "dependencies",
        "npm",
        "security",
        "auditing",
        "upgrades"
      ],
      "category": "utilities",
      "strict": false,
      "commands": [
        "./commands/deps-audit.md"
      ],
      "agents": [
        "./agents/legacy-modernizer.md"
      ]
    },
    {
      "name": "error-debugging",
      "source": "./plugins/error-debugging",
      "description": "Error analysis, trace debugging, and multi-agent problem diagnosis",
      "version": "1.2.0",
      "author": {
        "name": "Seth Hobson",
        "url": "https://github.com/lazarenkod"
      },
      "homepage": "https://github.com/lazarenkod/agents",
      "repository": "https://github.com/lazarenkod/agents",
      "license": "MIT",
      "keywords": [
        "error-handling",
        "debugging",
        "diagnostics",
        "troubleshooting"
      ],
      "category": "utilities",
      "strict": false,
      "commands": [
        "./commands/error-analysis.md",
        "./commands/error-trace.md",
        "./commands/multi-agent-review.md"
      ],
      "agents": [
        "./agents/debugger.md",
        "./agents/error-detective.md"
      ]
    },
    {
      "name": "team-collaboration",
      "source": "./plugins/team-collaboration",
      "description": "Team workflows, issue management, standup automation, and developer experience optimization",
      "version": "1.2.0",
      "author": {
        "name": "Seth Hobson",
        "url": "https://github.com/lazarenkod"
      },
      "homepage": "https://github.com/lazarenkod/agents",
      "repository": "https://github.com/lazarenkod/agents",
      "license": "MIT",
      "keywords": [
        "collaboration",
        "team",
        "standup",
        "issue-management"
      ],
      "category": "utilities",
      "strict": false,
      "commands": [
        "./commands/issue.md",
        "./commands/standup-notes.md"
      ],
      "agents": [
        "./agents/dx-optimizer.md"
      ]
    },
    {
      "name": "llm-application-dev",
      "source": "./plugins/llm-application-dev",
      "description": "LLM application development, prompt engineering, and AI assistant optimization",
      "version": "1.2.1",
      "author": {
        "name": "Seth Hobson",
        "url": "https://github.com/lazarenkod"
      },
      "homepage": "https://github.com/lazarenkod/agents",
      "repository": "https://github.com/lazarenkod/agents",
      "license": "MIT",
      "keywords": [
        "llm",
        "ai",
        "prompt-engineering",
        "langchain",
        "gpt",
        "claude"
      ],
      "category": "ai-ml",
      "strict": false,
      "commands": [
        "./commands/langchain-agent.md",
        "./commands/ai-assistant.md",
        "./commands/prompt-optimize.md"
      ],
      "agents": [
        "./agents/ai-engineer.md",
        "./agents/prompt-engineer.md"
      ],
      "skills": [
        "./skills/langchain-architecture",
        "./skills/llm-evaluation",
        "./skills/prompt-engineering-patterns",
        "./skills/rag-implementation"
      ]
    },
    {
      "name": "agent-orchestration",
      "source": "./plugins/agent-orchestration",
      "description": "Multi-agent system optimization, agent improvement workflows, and context management",
      "version": "1.2.0",
      "author": {
        "name": "Seth Hobson",
        "url": "https://github.com/lazarenkod"
      },
      "homepage": "https://github.com/lazarenkod/agents",
      "repository": "https://github.com/lazarenkod/agents",
      "license": "MIT",
      "keywords": [
        "multi-agent",
        "orchestration",
        "ai-agents",
        "optimization"
      ],
      "category": "ai-ml",
      "strict": false,
      "commands": [
        "./commands/multi-agent-optimize.md",
        "./commands/improve-agent.md"
      ],
      "agents": [
        "./agents/context-manager.md"
      ]
    },
    {
      "name": "context-management",
      "source": "./plugins/context-management",
      "description": "Context persistence, restoration, and long-running conversation management",
      "version": "1.2.0",
      "author": {
        "name": "Seth Hobson",
        "url": "https://github.com/lazarenkod"
      },
      "homepage": "https://github.com/lazarenkod/agents",
      "repository": "https://github.com/lazarenkod/agents",
      "license": "MIT",
      "keywords": [
        "context",
        "persistence",
        "conversation",
        "memory"
      ],
      "category": "ai-ml",
      "strict": false,
      "commands": [
        "./commands/context-save.md",
        "./commands/context-restore.md"
      ],
      "agents": [
        "./agents/context-manager.md"
      ]
    },
    {
      "name": "machine-learning-ops",
      "source": "./plugins/machine-learning-ops",
      "description": "ML model training pipelines, hyperparameter tuning, model deployment automation, experiment tracking, and MLOps workflows",
      "version": "1.2.1",
      "author": {
        "name": "Seth Hobson",
        "url": "https://github.com/lazarenkod"
      },
      "homepage": "https://github.com/lazarenkod/agents",
      "repository": "https://github.com/lazarenkod/agents",
      "license": "MIT",
      "keywords": [
        "machine-learning",
        "mlops",
        "model-training",
        "tensorflow",
        "pytorch",
        "mlflow"
      ],
      "category": "ai-ml",
      "strict": false,
      "commands": [
        "./commands/ml-pipeline.md"
      ],
      "agents": [
        "./agents/data-scientist.md",
        "./agents/ml-engineer.md",
        "./agents/mlops-engineer.md"
      ],
      "skills": [
        "./skills/ml-pipeline-workflow"
      ]
    },
    {
      "name": "data-engineering",
      "source": "./plugins/data-engineering",
      "description": "ETL pipeline construction, data warehouse design, batch processing workflows, and data-driven feature development",
      "version": "1.2.1",
      "author": {
        "name": "Seth Hobson",
        "url": "https://github.com/lazarenkod"
      },
      "homepage": "https://github.com/lazarenkod/agents",
      "repository": "https://github.com/lazarenkod/agents",
      "license": "MIT",
      "keywords": [
        "data-engineering",
        "etl",
        "data-pipeline",
        "data-warehouse",
        "batch-processing"
      ],
      "category": "data",
      "strict": false,
      "commands": [
        "./commands/data-driven-feature.md",
        "./commands/data-pipeline.md"
      ],
      "agents": [
        "./agents/data-engineer.md",
        "./agents/backend-architect.md"
      ]
    },
    {
      "name": "incident-response",
      "source": "./plugins/incident-response",
      "description": "Production incident management, triage workflows, and automated incident resolution",
      "version": "1.2.1",
      "author": {
        "name": "Seth Hobson",
        "url": "https://github.com/lazarenkod"
      },
      "homepage": "https://github.com/lazarenkod/agents",
      "repository": "https://github.com/lazarenkod/agents",
      "license": "MIT",
      "keywords": [
        "incident-response",
        "production",
        "sre",
        "troubleshooting"
      ],
      "category": "operations",
      "strict": false,
      "commands": [
        "./commands/incident-response.md",
        "./commands/smart-fix.md"
      ],
      "agents": [
        "./agents/incident-responder.md",
        "./agents/devops-troubleshooter.md"
      ]
    },
    {
      "name": "error-diagnostics",
      "source": "./plugins/error-diagnostics",
      "description": "Error tracing, root cause analysis, and smart debugging for production systems",
      "version": "1.2.0",
      "author": {
        "name": "Seth Hobson",
        "url": "https://github.com/lazarenkod"
      },
      "homepage": "https://github.com/lazarenkod/agents",
      "repository": "https://github.com/lazarenkod/agents",
      "license": "MIT",
      "keywords": [
        "diagnostics",
        "error-tracing",
        "root-cause",
        "debugging"
      ],
      "category": "operations",
      "strict": false,
      "commands": [
        "./commands/error-trace.md",
        "./commands/error-analysis.md",
        "./commands/smart-debug.md"
      ],
      "agents": [
        "./agents/debugger.md",
        "./agents/error-detective.md"
      ]
    },
    {
      "name": "distributed-debugging",
      "source": "./plugins/distributed-debugging",
      "description": "Distributed system tracing and debugging across microservices",
      "version": "1.2.0",
      "author": {
        "name": "Seth Hobson",
        "url": "https://github.com/lazarenkod"
      },
      "homepage": "https://github.com/lazarenkod/agents",
      "repository": "https://github.com/lazarenkod/agents",
      "license": "MIT",
      "keywords": [
        "distributed-tracing",
        "microservices",
        "debugging",
        "observability"
      ],
      "category": "operations",
      "strict": false,
      "commands": [
        "./commands/debug-trace.md"
      ],
      "agents": [
        "./agents/error-detective.md",
        "./agents/devops-troubleshooter.md"
      ]
    },
    {
      "name": "observability-monitoring",
      "source": "./plugins/observability-monitoring",
      "description": "Metrics collection, logging infrastructure, distributed tracing, SLO implementation, and monitoring dashboards",
      "version": "1.2.1",
      "author": {
        "name": "Seth Hobson",
        "url": "https://github.com/lazarenkod"
      },
      "homepage": "https://github.com/lazarenkod/agents",
      "repository": "https://github.com/lazarenkod/agents",
      "license": "MIT",
      "keywords": [
        "observability",
        "monitoring",
        "metrics",
        "logging",
        "tracing",
        "slo",
        "prometheus",
        "grafana"
      ],
      "category": "operations",
      "strict": false,
      "commands": [
        "./commands/monitor-setup.md",
        "./commands/slo-implement.md"
      ],
      "agents": [
        "./agents/observability-engineer.md",
        "./agents/performance-engineer.md",
        "./agents/database-optimizer.md",
        "./agents/network-engineer.md"
      ],
      "skills": [
        "./skills/distributed-tracing",
        "./skills/grafana-dashboards",
        "./skills/prometheus-configuration",
        "./skills/slo-implementation"
      ]
    },
    {
      "name": "deployment-strategies",
      "source": "./plugins/deployment-strategies",
      "description": "Deployment patterns, rollback automation, and infrastructure templates",
      "version": "1.2.0",
      "author": {
        "name": "Seth Hobson",
        "url": "https://github.com/lazarenkod"
      },
      "homepage": "https://github.com/lazarenkod/agents",
      "repository": "https://github.com/lazarenkod/agents",
      "license": "MIT",
      "keywords": [
        "deployment",
        "rollout",
        "rollback",
        "canary",
        "blue-green"
      ],
      "category": "infrastructure",
      "strict": false,
      "commands": [],
      "agents": [
        "./agents/deployment-engineer.md",
        "./agents/terraform-specialist.md"
      ]
    },
    {
      "name": "deployment-validation",
      "source": "./plugins/deployment-validation",
      "description": "Pre-deployment checks, configuration validation, and deployment readiness assessment",
      "version": "1.2.0",
      "author": {
        "name": "Seth Hobson",
        "url": "https://github.com/lazarenkod"
      },
      "homepage": "https://github.com/lazarenkod/agents",
      "repository": "https://github.com/lazarenkod/agents",
      "license": "MIT",
      "keywords": [
        "validation",
        "pre-flight",
        "configuration",
        "deployment-safety"
      ],
      "category": "infrastructure",
      "strict": false,
      "commands": [
        "./commands/config-validate.md"
      ],
      "agents": [
        "./agents/cloud-architect.md"
      ]
    },
    {
      "name": "kubernetes-operations",
      "source": "./plugins/kubernetes-operations",
      "description": "Kubernetes manifest generation, networking configuration, security policies, observability setup, GitOps workflows, and auto-scaling",
      "version": "1.3.0",
      "author": {
        "name": "Seth Hobson",
        "url": "https://github.com/lazarenkod"
      },
      "homepage": "https://github.com/lazarenkod/agents",
      "repository": "https://github.com/lazarenkod/agents",
      "license": "MIT",
      "keywords": [
        "kubernetes",
        "k8s",
        "containers",
        "helm",
        "argocd",
        "gitops"
      ],
      "category": "infrastructure",
      "strict": false,
      "commands": [
        "./commands/k8s-manifest-scaffold.md",
        "./commands/k8s-gitops-setup.md",
        "./commands/k8s-security-hardening.md"
      ],
      "agents": [
        "./agents/kubernetes-architect.md"
      ],
      "skills": [
        "./skills/gitops-workflow",
        "./skills/helm-chart-scaffolding",
        "./skills/k8s-manifest-generator",
        "./skills/k8s-security-policies"
      ]
    },
    {
      "name": "kotlin-koog-development",
      "source": "./plugins/kotlin-koog-development",
      "description": "Expert Kotlin Koog AI agents development with senior architect guidance, comprehensive skill development, and automated project scaffolding. Covers prompt API, agent events, custom strategy graphs, parallel execution, data transfer, history compression, content moderation, structured output, sessions, embeddings, model capabilities, MCP integration, and production deployment patterns for building enterprise-grade AI agents.",
      "version": "1.1.0",
      "category": "ai-development",
      "tags": ["kotlin", "koog", "ai-agents", "agent-architecture", "jvm", "prompt-api", "strategy-graphs", "multimodal", "rag", "mcp"],
      "commands": [
        "./commands/koog-agent-scaffold.md"
      ],
      "agents": [
        "./agents/kotlin-koog-agent-architect.md"
      ],
      "skills": [
        "./skills/kotlin-koog-agent-development"
      ]
    },
    {
      "name": "cloud-infrastructure",
      "source": "./plugins/cloud-infrastructure",
      "description": "Cloud architecture design for AWS/Azure/GCP, Kubernetes cluster configuration, Terraform infrastructure-as-code, hybrid cloud networking, and multi-cloud cost optimization",
      "version": "1.2.1",
      "author": {
        "name": "Seth Hobson",
        "url": "https://github.com/lazarenkod"
      },
      "homepage": "https://github.com/lazarenkod/agents",
      "repository": "https://github.com/lazarenkod/agents",
      "license": "MIT",
      "keywords": [
        "cloud",
        "aws",
        "azure",
        "gcp",
        "kubernetes",
        "terraform",
        "infrastructure"
      ],
      "category": "infrastructure",
      "strict": false,
      "commands": [],
      "agents": [
        "./agents/cloud-architect.md",
        "./agents/kubernetes-architect.md",
        "./agents/hybrid-cloud-architect.md",
        "./agents/terraform-specialist.md",
        "./agents/network-engineer.md",
        "./agents/deployment-engineer.md"
      ],
      "skills": [
        "./skills/cost-optimization",
        "./skills/hybrid-cloud-networking",
        "./skills/multi-cloud-architecture",
        "./skills/terraform-module-library"
      ]
    },
    {
      "name": "cicd-automation",
      "source": "./plugins/cicd-automation",
      "description": "CI/CD pipeline configuration, GitHub Actions/GitLab CI workflow setup, and automated deployment pipeline orchestration",
      "version": "1.2.1",
      "author": {
        "name": "Seth Hobson",
        "url": "https://github.com/lazarenkod"
      },
      "homepage": "https://github.com/lazarenkod/agents",
      "repository": "https://github.com/lazarenkod/agents",
      "license": "MIT",
      "keywords": [
        "ci-cd",
        "automation",
        "pipeline",
        "github-actions",
        "gitlab-ci"
      ],
      "category": "infrastructure",
      "strict": false,
      "commands": [
        "./commands/workflow-automate.md"
      ],
      "agents": [
        "./agents/deployment-engineer.md",
        "./agents/devops-troubleshooter.md",
        "./agents/kubernetes-architect.md",
        "./agents/cloud-architect.md",
        "./agents/terraform-specialist.md"
      ],
      "skills": [
        "./skills/deployment-pipeline-design",
        "./skills/github-actions-templates",
        "./skills/gitlab-ci-patterns",
        "./skills/secrets-management"
      ]
    },
    {
      "name": "application-performance",
      "source": "./plugins/application-performance",
      "description": "Application profiling, performance optimization, and observability for frontend and backend systems",
      "version": "1.2.1",
      "author": {
        "name": "Seth Hobson",
        "url": "https://github.com/lazarenkod"
      },
      "homepage": "https://github.com/lazarenkod/agents",
      "repository": "https://github.com/lazarenkod/agents",
      "license": "MIT",
      "keywords": [
        "performance",
        "profiling",
        "optimization",
        "core-web-vitals"
      ],
      "category": "performance",
      "strict": false,
      "commands": [
        "./commands/performance-optimization.md"
      ],
      "agents": [
        "./agents/performance-engineer.md",
        "./agents/frontend-developer.md",
        "./agents/observability-engineer.md"
      ]
    },
    {
      "name": "database-cloud-optimization",
      "source": "./plugins/database-cloud-optimization",
      "description": "Database query optimization, cloud cost optimization, and scalability improvements",
      "version": "1.2.0",
      "author": {
        "name": "Seth Hobson",
        "url": "https://github.com/lazarenkod"
      },
      "homepage": "https://github.com/lazarenkod/agents",
      "repository": "https://github.com/lazarenkod/agents",
      "license": "MIT",
      "keywords": [
        "database-optimization",
        "cloud-cost",
        "query-tuning",
        "scalability"
      ],
      "category": "performance",
      "strict": false,
      "commands": [
        "./commands/cost-optimize.md"
      ],
      "agents": [
        "./agents/database-optimizer.md",
        "./agents/database-architect.md",
        "./agents/backend-architect.md",
        "./agents/cloud-architect.md"
      ]
    },
    {
      "name": "comprehensive-review",
      "source": "./plugins/comprehensive-review",
      "description": "Multi-perspective code analysis covering architecture, security, and best practices",
      "version": "1.2.1",
      "author": {
        "name": "Seth Hobson",
        "url": "https://github.com/lazarenkod"
      },
      "homepage": "https://github.com/lazarenkod/agents",
      "repository": "https://github.com/lazarenkod/agents",
      "license": "MIT",
      "keywords": [
        "code-review",
        "quality",
        "architecture",
        "security",
        "best-practices"
      ],
      "category": "quality",
      "strict": false,
      "commands": [
        "./commands/full-review.md",
        "./commands/pr-enhance.md"
      ],
      "agents": [
        "./agents/code-reviewer.md",
        "./agents/architect-review.md",
        "./agents/security-auditor.md"
      ]
    },
    {
      "name": "performance-testing-review",
      "source": "./plugins/performance-testing-review",
      "description": "Performance analysis, test coverage review, and AI-powered code quality assessment",
      "version": "1.2.0",
      "author": {
        "name": "Seth Hobson",
        "url": "https://github.com/lazarenkod"
      },
      "homepage": "https://github.com/lazarenkod/agents",
      "repository": "https://github.com/lazarenkod/agents",
      "license": "MIT",
      "keywords": [
        "performance-review",
        "test-coverage",
        "quality-analysis"
      ],
      "category": "quality",
      "strict": false,
      "commands": [
        "./commands/ai-review.md",
        "./commands/multi-agent-review.md"
      ],
      "agents": [
        "./agents/performance-engineer.md",
        "./agents/test-automator.md"
      ]
    },
    {
      "name": "framework-migration",
      "source": "./plugins/framework-migration",
      "description": "Framework updates, migration planning, and architectural transformation workflows",
      "version": "1.2.2",
      "author": {
        "name": "Seth Hobson",
        "url": "https://github.com/lazarenkod"
      },
      "homepage": "https://github.com/lazarenkod/agents",
      "repository": "https://github.com/lazarenkod/agents",
      "license": "MIT",
      "keywords": [
        "migration",
        "framework-upgrade",
        "modernization",
        "angular",
        "react"
      ],
      "category": "modernization",
      "strict": false,
      "commands": [
        "./commands/legacy-modernize.md",
        "./commands/code-migrate.md",
        "./commands/deps-upgrade.md"
      ],
      "agents": [
        "./agents/legacy-modernizer.md",
        "./agents/architect-review.md"
      ],
      "skills": [
        "./skills/angular-migration",
        "./skills/database-migration",
        "./skills/dependency-upgrade",
        "./skills/react-modernization"
      ]
    },
    {
      "name": "codebase-cleanup",
      "source": "./plugins/codebase-cleanup",
      "description": "Technical debt reduction, dependency updates, and code refactoring automation",
      "version": "1.2.0",
      "author": {
        "name": "Seth Hobson",
        "url": "https://github.com/lazarenkod"
      },
      "homepage": "https://github.com/lazarenkod/agents",
      "repository": "https://github.com/lazarenkod/agents",
      "license": "MIT",
      "keywords": [
        "technical-debt",
        "cleanup",
        "refactoring",
        "dependencies"
      ],
      "category": "modernization",
      "strict": false,
      "commands": [
        "./commands/deps-audit.md",
        "./commands/tech-debt.md",
        "./commands/refactor-clean.md"
      ],
      "agents": [
        "./agents/test-automator.md",
        "./agents/code-reviewer.md"
      ]
    },
    {
      "name": "database-design",
      "source": "./plugins/database-design",
      "description": "Database architecture, schema design, and SQL optimization for production systems",
      "version": "1.2.0",
      "author": {
        "name": "Seth Hobson",
        "url": "https://github.com/lazarenkod"
      },
      "homepage": "https://github.com/lazarenkod/agents",
      "repository": "https://github.com/lazarenkod/agents",
      "license": "MIT",
      "keywords": [
        "database-design",
        "schema",
        "sql",
        "data-modeling"
      ],
      "category": "database",
      "strict": false,
      "commands": [],
      "agents": [
        "./agents/database-architect.md",
        "./agents/sql-pro.md"
      ]
    },
    {
      "name": "database-migrations",
      "source": "./plugins/database-migrations",
      "description": "Database migration automation, observability, and cross-database migration strategies",
      "version": "1.2.0",
      "author": {
        "name": "Seth Hobson",
        "url": "https://github.com/lazarenkod"
      },
      "homepage": "https://github.com/lazarenkod/agents",
      "repository": "https://github.com/lazarenkod/agents",
      "license": "MIT",
      "keywords": [
        "migrations",
        "database-operations",
        "postgres",
        "mysql",
        "mongodb"
      ],
      "category": "database",
      "strict": false,
      "commands": [
        "./commands/sql-migrations.md",
        "./commands/migration-observability.md"
      ],
      "agents": [
        "./agents/database-optimizer.md",
        "./agents/database-admin.md"
      ]
    },
    {
      "name": "security-scanning",
      "source": "./plugins/security-scanning",
      "description": "SAST analysis, dependency vulnerability scanning, OWASP Top 10 compliance, container security scanning, and automated security hardening",
      "version": "1.2.2",
      "author": {
        "name": "Seth Hobson",
        "url": "https://github.com/lazarenkod"
      },
      "homepage": "https://github.com/lazarenkod/agents",
      "repository": "https://github.com/lazarenkod/agents",
      "license": "MIT",
      "keywords": [
        "security",
        "sast",
        "vulnerability-scanning",
        "owasp",
        "devsecops"
      ],
      "category": "security",
      "strict": false,
      "commands": [
        "./commands/security-hardening.md",
        "./commands/security-sast.md",
        "./commands/security-dependencies.md"
      ],
      "agents": [
        "./agents/security-auditor.md"
      ],
      "skills": [
        "./skills/sast-configuration"
      ]
    },
    {
      "name": "security-compliance",
      "source": "./plugins/security-compliance",
      "description": "SOC2, HIPAA, and GDPR compliance validation, secrets scanning, compliance checklists, and regulatory documentation",
      "version": "1.2.0",
      "author": {
        "name": "Seth Hobson",
        "url": "https://github.com/lazarenkod"
      },
      "homepage": "https://github.com/lazarenkod/agents",
      "repository": "https://github.com/lazarenkod/agents",
      "license": "MIT",
      "keywords": [
        "compliance",
        "soc2",
        "hipaa",
        "gdpr",
        "secrets",
        "regulatory"
      ],
      "category": "security",
      "strict": false,
      "commands": [
        "./commands/compliance-check.md"
      ],
      "agents": [
        "./agents/security-auditor.md"
      ]
    },
    {
      "name": "backend-api-security",
      "source": "./plugins/backend-api-security",
      "description": "API security hardening, authentication implementation, authorization patterns, rate limiting, and input validation",
      "version": "1.2.0",
      "author": {
        "name": "Seth Hobson",
        "url": "https://github.com/lazarenkod"
      },
      "homepage": "https://github.com/lazarenkod/agents",
      "repository": "https://github.com/lazarenkod/agents",
      "license": "MIT",
      "keywords": [
        "api-security",
        "authentication",
        "authorization",
        "jwt",
        "oauth"
      ],
      "category": "security",
      "strict": false,
      "commands": [],
      "agents": [
        "./agents/backend-security-coder.md",
        "./agents/backend-architect.md"
      ]
    },
    {
      "name": "frontend-mobile-security",
      "source": "./plugins/frontend-mobile-security",
      "description": "XSS prevention, CSRF protection, content security policies, mobile app security, and secure storage patterns",
      "version": "1.2.0",
      "author": {
        "name": "Seth Hobson",
        "url": "https://github.com/lazarenkod"
      },
      "homepage": "https://github.com/lazarenkod/agents",
      "repository": "https://github.com/lazarenkod/agents",
      "license": "MIT",
      "keywords": [
        "frontend-security",
        "mobile-security",
        "xss",
        "csrf",
        "csp"
      ],
      "category": "security",
      "strict": false,
      "commands": [
        "./commands/xss-scan.md"
      ],
      "agents": [
        "./agents/frontend-security-coder.md",
        "./agents/mobile-security-coder.md",
        "./agents/frontend-developer.md"
      ]
    },
    {
      "name": "data-validation-suite",
      "source": "./plugins/data-validation-suite",
      "description": "Schema validation, data quality monitoring, streaming validation pipelines, and input validation for backend APIs",
      "version": "1.2.0",
      "author": {
        "name": "Seth Hobson",
        "url": "https://github.com/lazarenkod"
      },
      "homepage": "https://github.com/lazarenkod/agents",
      "repository": "https://github.com/lazarenkod/agents",
      "license": "MIT",
      "keywords": [
        "validation",
        "schema",
        "data-quality",
        "pydantic",
        "jsonschema"
      ],
      "category": "data",
      "strict": false,
      "commands": [],
      "agents": [
        "./agents/backend-security-coder.md"
      ]
    },
    {
      "name": "api-scaffolding",
      "source": "./plugins/api-scaffolding",
      "description": "REST and GraphQL API scaffolding, framework selection, backend architecture, and API generation",
      "version": "1.2.1",
      "author": {
        "name": "Seth Hobson",
        "url": "https://github.com/lazarenkod"
      },
      "homepage": "https://github.com/lazarenkod/agents",
      "repository": "https://github.com/lazarenkod/agents",
      "license": "MIT",
      "keywords": [
        "api",
        "rest",
        "graphql",
        "fastapi",
        "django",
        "express"
      ],
      "category": "api",
      "strict": false,
      "commands": [],
      "agents": [
        "./agents/backend-architect.md",
        "./agents/graphql-architect.md",
        "./agents/fastapi-pro.md",
        "./agents/django-pro.md"
      ],
      "skills": [
        "./skills/fastapi-templates"
      ]
    },
    {
      "name": "api-testing-observability",
      "source": "./plugins/api-testing-observability",
      "description": "API testing automation, request mocking, OpenAPI documentation generation, observability setup, and monitoring",
      "version": "1.2.0",
      "author": {
        "name": "Seth Hobson",
        "url": "https://github.com/lazarenkod"
      },
      "homepage": "https://github.com/lazarenkod/agents",
      "repository": "https://github.com/lazarenkod/agents",
      "license": "MIT",
      "keywords": [
        "api-testing",
        "mocking",
        "openapi",
        "swagger",
        "observability"
      ],
      "category": "api",
      "strict": false,
      "commands": [
        "./commands/api-mock.md"
      ],
      "agents": [
        "./agents/api-documenter.md"
      ]
    },
    {
      "name": "seo-content-creation",
      "source": "./plugins/seo-content-creation",
      "description": "SEO content writing, planning, and quality auditing with E-E-A-T optimization",
      "version": "1.2.0",
      "author": {
        "name": "Seth Hobson",
        "url": "https://github.com/lazarenkod"
      },
      "homepage": "https://github.com/lazarenkod/agents",
      "repository": "https://github.com/lazarenkod/agents",
      "license": "MIT",
      "keywords": [
        "seo",
        "content-writing",
        "content-planning",
        "content-audit"
      ],
      "category": "marketing",
      "strict": false,
      "commands": [],
      "agents": [
        "./agents/seo-content-writer.md",
        "./agents/seo-content-planner.md",
        "./agents/seo-content-auditor.md"
      ]
    },
    {
      "name": "seo-technical-optimization",
      "source": "./plugins/seo-technical-optimization",
      "description": "Technical SEO optimization including meta tags, keywords, structure, and featured snippets",
      "version": "1.2.0",
      "author": {
        "name": "Seth Hobson",
        "url": "https://github.com/lazarenkod"
      },
      "homepage": "https://github.com/lazarenkod/agents",
      "repository": "https://github.com/lazarenkod/agents",
      "license": "MIT",
      "keywords": [
        "seo",
        "meta-optimization",
        "keywords",
        "schema-markup",
        "snippets"
      ],
      "category": "marketing",
      "strict": false,
      "commands": [],
      "agents": [
        "./agents/seo-meta-optimizer.md",
        "./agents/seo-keyword-strategist.md",
        "./agents/seo-structure-architect.md",
        "./agents/seo-snippet-hunter.md"
      ]
    },
    {
      "name": "seo-analysis-monitoring",
      "source": "./plugins/seo-analysis-monitoring",
      "description": "Content freshness analysis, cannibalization detection, and authority building for SEO",
      "version": "1.2.0",
      "author": {
        "name": "Seth Hobson",
        "url": "https://github.com/lazarenkod"
      },
      "homepage": "https://github.com/lazarenkod/agents",
      "repository": "https://github.com/lazarenkod/agents",
      "license": "MIT",
      "keywords": [
        "seo",
        "content-analysis",
        "e-e-a-t",
        "authority",
        "monitoring"
      ],
      "category": "marketing",
      "strict": false,
      "commands": [],
      "agents": [
        "./agents/seo-content-refresher.md",
        "./agents/seo-cannibalization-detector.md",
        "./agents/seo-authority-builder.md"
      ]
    },
    {
      "name": "documentation-generation",
      "source": "./plugins/documentation-generation",
      "description": "OpenAPI specification generation, Mermaid diagram creation, tutorial writing, API reference documentation",
      "version": "1.2.0",
      "author": {
        "name": "Seth Hobson",
        "url": "https://github.com/lazarenkod"
      },
      "homepage": "https://github.com/lazarenkod/agents",
      "repository": "https://github.com/lazarenkod/agents",
      "license": "MIT",
      "keywords": [
        "documentation",
        "api-docs",
        "diagrams",
        "openapi",
        "swagger",
        "mermaid"
      ],
      "category": "documentation",
      "strict": false,
      "commands": [
        "./commands/doc-generate.md"
      ],
      "agents": [
        "./agents/docs-architect.md",
        "./agents/api-documenter.md",
        "./agents/mermaid-expert.md",
        "./agents/tutorial-engineer.md",
        "./agents/reference-builder.md"
      ]
    },
    {
      "name": "multi-platform-apps",
      "source": "./plugins/multi-platform-apps",
      "description": "Cross-platform application development coordinating web, iOS, Android, and desktop implementations",
      "version": "1.2.1",
      "author": {
        "name": "Seth Hobson",
        "url": "https://github.com/lazarenkod"
      },
      "homepage": "https://github.com/lazarenkod/agents",
      "repository": "https://github.com/lazarenkod/agents",
      "license": "MIT",
      "keywords": [
        "cross-platform",
        "mobile",
        "web",
        "desktop",
        "react-native",
        "flutter"
      ],
      "category": "development",
      "strict": false,
      "commands": [
        "./commands/multi-platform.md"
      ],
      "agents": [
        "./agents/mobile-developer.md",
        "./agents/flutter-expert.md",
        "./agents/ios-developer.md",
        "./agents/frontend-developer.md",
        "./agents/backend-architect.md",
        "./agents/ui-ux-designer.md"
      ]
    },
    {
      "name": "business-analytics",
      "source": "./plugins/business-analytics",
      "description": "Business metrics analysis, KPI tracking, financial reporting, and data-driven decision making",
      "version": "1.2.0",
      "author": {
        "name": "Seth Hobson",
        "url": "https://github.com/lazarenkod"
      },
      "homepage": "https://github.com/lazarenkod/agents",
      "repository": "https://github.com/lazarenkod/agents",
      "license": "MIT",
      "keywords": [
        "business",
        "analytics",
        "metrics",
        "kpi",
        "reporting",
        "bi"
      ],
      "category": "business",
      "strict": false,
      "commands": [],
      "agents": [
        "./agents/business-analyst.md"
      ]
    },
    {
      "name": "hr-legal-compliance",
      "source": "./plugins/hr-legal-compliance",
      "description": "HR policy documentation, legal compliance templates (GDPR/SOC2/HIPAA), employment contracts, and regulatory documentation",
      "version": "1.2.0",
      "author": {
        "name": "Seth Hobson",
        "url": "https://github.com/lazarenkod"
      },
      "homepage": "https://github.com/lazarenkod/agents",
      "repository": "https://github.com/lazarenkod/agents",
      "license": "MIT",
      "keywords": [
        "hr",
        "legal",
        "compliance",
        "gdpr",
        "soc2",
        "hipaa",
        "policies"
      ],
      "category": "business",
      "strict": false,
      "commands": [],
      "agents": [
        "./agents/hr-pro.md",
        "./agents/legal-advisor.md"
      ]
    },
    {
      "name": "customer-sales-automation",
      "source": "./plugins/customer-sales-automation",
      "description": "Customer support workflow automation, sales pipeline management, email campaigns, and CRM integration",
      "version": "1.2.0",
      "author": {
        "name": "Seth Hobson",
        "url": "https://github.com/lazarenkod"
      },
      "homepage": "https://github.com/lazarenkod/agents",
      "repository": "https://github.com/lazarenkod/agents",
      "license": "MIT",
      "keywords": [
        "customer-support",
        "sales",
        "crm",
        "email-campaigns",
        "automation"
      ],
      "category": "business",
      "strict": false,
      "commands": [],
      "agents": [
        "./agents/customer-support.md",
        "./agents/sales-automator.md"
      ]
    },
    {
      "name": "content-marketing",
      "source": "./plugins/content-marketing",
      "description": "Content marketing strategy, web research, and information synthesis for marketing operations",
      "version": "1.2.0",
      "author": {
        "name": "Seth Hobson",
        "url": "https://github.com/lazarenkod"
      },
      "homepage": "https://github.com/lazarenkod/agents",
      "repository": "https://github.com/lazarenkod/agents",
      "license": "MIT",
      "keywords": [
        "content-marketing",
        "research",
        "marketing-strategy",
        "social-media"
      ],
      "category": "marketing",
      "strict": false,
      "commands": [],
      "agents": [
        "./agents/content-marketer.md",
        "./agents/search-specialist.md"
      ]
    },
    {
      "name": "blockchain-web3",
      "source": "./plugins/blockchain-web3",
      "description": "Smart contract development with Solidity, DeFi protocol implementation, NFT platforms, and Web3 application architecture",
      "version": "1.2.1",
      "author": {
        "name": "Seth Hobson",
        "url": "https://github.com/lazarenkod"
      },
      "homepage": "https://github.com/lazarenkod/agents",
      "repository": "https://github.com/lazarenkod/agents",
      "license": "MIT",
      "keywords": [
        "blockchain",
        "web3",
        "solidity",
        "ethereum",
        "defi",
        "nft",
        "smart-contracts"
      ],
      "category": "blockchain",
      "strict": false,
      "commands": [],
      "agents": [
        "./agents/blockchain-developer.md"
      ],
      "skills": [
        "./skills/defi-protocol-templates",
        "./skills/nft-standards",
        "./skills/solidity-security",
        "./skills/web3-testing"
      ]
    },
    {
      "name": "quantitative-trading",
      "source": "./plugins/quantitative-trading",
      "description": "Quantitative analysis, algorithmic trading strategies, financial modeling, portfolio risk management, and backtesting",
      "version": "1.2.0",
      "author": {
        "name": "Seth Hobson",
        "url": "https://github.com/lazarenkod"
      },
      "homepage": "https://github.com/lazarenkod/agents",
      "repository": "https://github.com/lazarenkod/agents",
      "license": "MIT",
      "keywords": [
        "fintech",
        "quant",
        "trading",
        "algorithmic-trading",
        "risk-management"
      ],
      "category": "finance",
      "strict": false,
      "commands": [],
      "agents": [
        "./agents/quant-analyst.md",
        "./agents/risk-manager.md"
      ]
    },
    {
      "name": "payment-processing",
      "source": "./plugins/payment-processing",
      "description": "Payment gateway integration with Stripe, PayPal, checkout flow implementation, subscription billing, and PCI compliance",
      "version": "1.2.1",
      "author": {
        "name": "Seth Hobson",
        "url": "https://github.com/lazarenkod"
      },
      "homepage": "https://github.com/lazarenkod/agents",
      "repository": "https://github.com/lazarenkod/agents",
      "license": "MIT",
      "keywords": [
        "payments",
        "stripe",
        "paypal",
        "checkout",
        "billing",
        "subscriptions",
        "pci"
      ],
      "category": "payments",
      "strict": false,
      "commands": [],
      "agents": [
        "./agents/payment-integration.md"
      ],
      "skills": [
        "./skills/billing-automation",
        "./skills/paypal-integration",
        "./skills/pci-compliance",
        "./skills/stripe-integration"
      ]
    },
    {
      "name": "game-development",
      "source": "./plugins/game-development",
      "description": "Unity game development with C# scripting, Minecraft server plugin development with Bukkit/Spigot APIs",
      "version": "1.2.0",
      "author": {
        "name": "Seth Hobson",
        "url": "https://github.com/lazarenkod"
      },
      "homepage": "https://github.com/lazarenkod/agents",
      "repository": "https://github.com/lazarenkod/agents",
      "license": "MIT",
      "keywords": [
        "gaming",
        "unity",
        "minecraft",
        "game-dev",
        "bukkit",
        "spigot"
      ],
      "category": "gaming",
      "strict": false,
      "commands": [],
      "agents": [
        "./agents/unity-developer.md",
        "./agents/minecraft-bukkit-pro.md"
      ]
    },
    {
      "name": "accessibility-compliance",
      "source": "./plugins/accessibility-compliance",
      "description": "WCAG accessibility auditing, compliance validation, UI testing for screen readers, keyboard navigation, and inclusive design",
      "version": "1.2.0",
      "author": {
        "name": "Seth Hobson",
        "url": "https://github.com/lazarenkod"
      },
      "homepage": "https://github.com/lazarenkod/agents",
      "repository": "https://github.com/lazarenkod/agents",
      "license": "MIT",
      "keywords": [
        "accessibility",
        "wcag",
        "a11y",
        "compliance",
        "inclusive-design"
      ],
      "category": "accessibility",
      "strict": false,
      "commands": [
        "./commands/accessibility-audit.md"
      ],
      "agents": [
        "./agents/ui-visual-validator.md"
      ]
    },
    {
      "name": "python-development",
      "source": "./plugins/python-development",
      "description": "Modern Python development with Python 3.12+, Django, FastAPI, async patterns, and production best practices",
      "version": "1.2.1",
      "author": {
        "name": "Seth Hobson",
        "url": "https://github.com/lazarenkod"
      },
      "homepage": "https://github.com/lazarenkod/agents",
      "repository": "https://github.com/lazarenkod/agents",
      "license": "MIT",
      "keywords": [
        "python",
        "django",
        "fastapi",
        "async",
        "backend"
      ],
      "category": "languages",
      "strict": false,
      "commands": [
        "./commands/python-scaffold.md"
      ],
      "agents": [
        "./agents/python-pro.md",
        "./agents/django-pro.md",
        "./agents/fastapi-pro.md"
      ],
      "skills": [
        "./skills/async-python-patterns",
        "./skills/python-testing-patterns",
        "./skills/python-packaging",
        "./skills/python-performance-optimization",
        "./skills/uv-package-manager"
      ]
    },
    {
      "name": "javascript-typescript",
      "source": "./plugins/javascript-typescript",
      "description": "JavaScript and TypeScript development with ES6+, Node.js, React, and modern web frameworks",
      "version": "1.2.1",
      "author": {
        "name": "Seth Hobson",
        "url": "https://github.com/lazarenkod"
      },
      "homepage": "https://github.com/lazarenkod/agents",
      "repository": "https://github.com/lazarenkod/agents",
      "license": "MIT",
      "keywords": [
        "javascript",
        "typescript",
        "es6",
        "nodejs",
        "react"
      ],
      "category": "languages",
      "strict": false,
      "commands": [
        "./commands/typescript-scaffold.md"
      ],
      "agents": [
        "./agents/javascript-pro.md",
        "./agents/typescript-pro.md"
      ],
      "skills": [
        "./skills/typescript-advanced-types",
        "./skills/nodejs-backend-patterns",
        "./skills/javascript-testing-patterns",
        "./skills/modern-javascript-patterns"
      ]
    },
    {
      "name": "systems-programming",
      "source": "./plugins/systems-programming",
      "description": "Systems programming with Rust, Go, C, and C++ for performance-critical and low-level development",
      "version": "1.2.0",
      "author": {
        "name": "Seth Hobson",
        "url": "https://github.com/lazarenkod"
      },
      "homepage": "https://github.com/lazarenkod/agents",
      "repository": "https://github.com/lazarenkod/agents",
      "license": "MIT",
      "keywords": [
        "rust",
        "golang",
        "c",
        "cpp",
        "systems-programming",
        "performance"
      ],
      "category": "languages",
      "strict": false,
      "commands": [
        "./commands/rust-project.md"
      ],
      "agents": [
        "./agents/rust-pro.md",
        "./agents/golang-pro.md",
        "./agents/c-pro.md",
        "./agents/cpp-pro.md"
      ]
    },
    {
      "name": "jvm-languages",
      "source": "./plugins/jvm-languages",
      "description": "JVM language development including Java, Scala, and C# with enterprise patterns and frameworks",
      "version": "1.2.0",
      "author": {
        "name": "Seth Hobson",
        "url": "https://github.com/lazarenkod"
      },
      "homepage": "https://github.com/lazarenkod/agents",
      "repository": "https://github.com/lazarenkod/agents",
      "license": "MIT",
      "keywords": [
        "java",
        "scala",
        "csharp",
        "jvm",
        "enterprise",
        "dotnet"
      ],
      "category": "languages",
      "strict": false,
      "commands": [],
      "agents": [
        "./agents/java-pro.md",
        "./agents/scala-pro.md",
        "./agents/csharp-pro.md"
      ]
    },
    {
      "name": "web-scripting",
      "source": "./plugins/web-scripting",
      "description": "Web scripting with PHP and Ruby for web applications, CMS development, and backend services",
      "version": "1.2.0",
      "author": {
        "name": "Seth Hobson",
        "url": "https://github.com/lazarenkod"
      },
      "homepage": "https://github.com/lazarenkod/agents",
      "repository": "https://github.com/lazarenkod/agents",
      "license": "MIT",
      "keywords": [
        "php",
        "ruby",
        "rails",
        "wordpress",
        "web-scripting"
      ],
      "category": "languages",
      "strict": false,
      "commands": [],
      "agents": [
        "./agents/php-pro.md",
        "./agents/ruby-pro.md"
      ]
    },
    {
      "name": "functional-programming",
      "source": "./plugins/functional-programming",
      "description": "Functional programming with Elixir, OTP patterns, Phoenix framework, and distributed systems",
      "version": "1.2.0",
      "author": {
        "name": "Seth Hobson",
        "url": "https://github.com/lazarenkod"
      },
      "homepage": "https://github.com/lazarenkod/agents",
      "repository": "https://github.com/lazarenkod/agents",
      "license": "MIT",
      "keywords": [
        "elixir",
        "functional",
        "phoenix",
        "otp",
        "distributed"
      ],
      "category": "languages",
      "strict": false,
      "commands": [],
      "agents": [
        "./agents/elixir-pro.md"
      ]
    },
    {
      "name": "arm-cortex-microcontrollers",
      "source": "./plugins/arm-cortex-microcontrollers",
      "description": "ARM Cortex-M firmware development for Teensy, STM32, nRF52, and SAMD with peripheral drivers and memory safety patterns",
      "version": "1.2.0",
      "author": {
        "name": "Ryan Snodgrass",
        "url": "https://github.com/rsnodgrass"
      },
      "homepage": "https://github.com/lazarenkod/agents",
      "repository": "https://github.com/lazarenkod/agents",
      "license": "MIT",
      "keywords": [
        "embedded",
        "arm",
        "cortex-m",
        "firmware",
        "microcontroller",
        "teensy",
        "stm32"
      ],
      "category": "languages",
      "strict": false,
      "commands": [],
      "agents": [
        "./agents/arm-cortex-expert.md"
      ]
    },
    {
      "name": "shell-scripting",
      "source": "./plugins/shell-scripting",
      "description": "Production-grade Bash scripting with defensive programming, POSIX compliance, and comprehensive testing",
      "version": "1.2.1",
      "author": {
        "name": "Ryan Snodgrass",
        "url": "https://github.com/rsnodgrass"
      },
      "homepage": "https://github.com/lazarenkod/agents",
      "repository": "https://github.com/lazarenkod/agents",
      "license": "MIT",
      "keywords": [
        "bash",
        "shell",
        "scripting",
        "automation",
        "posix",
        "shellcheck",
        "testing"
      ],
      "category": "languages",
      "strict": false,
      "commands": [],
      "agents": [
        "./agents/bash-pro.md",
        "./agents/posix-shell-pro.md"
      ],
      "skills": [
        "./skills/bash-defensive-patterns/SKILL.md",
        "./skills/shellcheck-configuration/SKILL.md",
        "./skills/bats-testing-patterns/SKILL.md"
      ]
    },
    {
      "name": "product-management",
      "source": "./plugins/product-management",
      "description": "World-class product management with expert patterns from Amazon, Google, Facebook, Stripe, Anthropic, AWS, and leading tech companies. Includes Growth PM (viral loops, metrics), AI PM (LLM products, responsible AI), Platform PM (APIs, ecosystems), and general Product Manager. Comprehensive frameworks: Amazon Working Backwards, Google OKRs, Spotify Squads, Growth Accounting, Constitutional AI, Platform Flywheels. Real-world case studies: Prime, Spotify, Slack, Claude, AWS. PLUS: Complete interview preparation for CPO, Head of Product, and PM roles at Google, AWS, Microsoft, OpenAI, Anthropic - includes Interview Coach agent, comprehensive frameworks (CIRCLES, GAME, STAR), 6-week prep roadmap, and interactive mock interviews. Full Claude Agent SDK integration for competitive intelligence, user research automation, and data-driven decision making.",
      "version": "3.1.0",
      "author": {
        "name": "Dmitry Lazarenko",
        "url": "https://github.com/lazarenkod"
      },
      "homepage": "https://github.com/lazarenkod/agents",
      "repository": "https://github.com/lazarenkod/agents",
      "license": "MIT",
      "keywords": [
        "product-management",
        "growth-product-manager",
        "ai-product-manager",
        "platform-product-manager",
        "interview-prep",
        "pm-interview",
        "cpo-interview",
        "head-of-product",
        "google-interview",
        "amazon-interview",
        "microsoft-interview",
        "openai-interview",
        "anthropic-interview",
        "circles-framework",
        "game-framework",
        "star-method",
        "mock-interview",
        "strategy",
        "roadmap",
        "user-research",
        "go-to-market",
        "market-analysis",
        "competitive-positioning",
        "prioritization",
        "product-analytics",
        "ab-testing",
        "growth-hacking",
        "viral-loops",
        "llm-products",
        "ai-strategy",
        "platform-strategy",
        "developer-experience",
        "api-design",
        "sdk-automation",
        "metrics-tracking",
        "amazon-working-backwards",
        "google-okr",
        "facebook-growth"
      ],
      "category": "business",
      "strict": false,
      "commands": [
        "./commands/strategy-analysis.md",
        "./commands/practice-interview.md"
      ],
      "agents": [
        "./agents/product-manager.md",
        "./agents/growth-product-manager.md",
        "./agents/ai-product-manager.md",
        "./agents/platform-product-manager.md",
        "./agents/interview-coach.md"
      ],
      "skills": [
        "./skills/product-strategy",
        "./skills/growth-hacking",
        "./skills/ai-product-strategy",
        "./skills/platform-strategy",
        "./skills/sdk-product-analytics",
        "./skills/pm-interview-prep"
      ]
    },
    {
      "name": "stock-analysis",
      "source": "./plugins/stock-analysis",
      "description": "Expert equity and cryptocurrency market analysis with Claude SDK automation. Technical analysis, fundamental analysis, market trends, sector rotation, dividend investing for stocks. Cryptocurrency analysis with technical, tokenomics, and on-chain metrics. Risk management and portfolio optimization. Includes SDK-powered automated trading, portfolio automation, and real-time market intelligence gathering.",
      "version": "1.4.0",
      "author": {
        "name": "Dmitry Lazarenko",
        "url": "https://github.com/lazarenkod"
      },
      "homepage": "https://github.com/lazarenkod/agents",
      "repository": "https://github.com/lazarenkod/agents",
      "license": "MIT",
      "keywords": [
        "stock-analysis",
        "cryptocurrency-analysis",
        "crypto-trading",
        "equity-research",
        "technical-analysis",
        "fundamental-analysis",
        "tokenomics",
        "on-chain-analysis",
        "portfolio-analysis",
        "trading-signals",
        "market-analysis",
        "sector-rotation",
        "dividend-investing",
        "risk-management",
        "nasdaq",
        "nyse",
        "ftse",
        "bitcoin",
        "ethereum",
        "blockchain",
        "bonds",
        "investment",
        "patent-research",
        "macroeconomic-analysis",
        "automated-trading",
        "algorithmic-trading",
        "sdk-automation",
        "portfolio-automation",
        "market-intelligence",
        "news-sentiment",
        "backtesting"
      ],
      "category": "finance",
      "strict": false,
      "commands": [
        "./commands/portfolio-analysis.md",
        "./commands/ticker-analysis.md",
        "./commands/stock-comparison.md",
        "./commands/market-analysis.md",
        "./commands/crypto-analysis.md",
        "./commands/crypto-comparison.md",
        "./commands/news-search.md"
      ],
      "agents": [
        "./agents/equity-analyst.md",
        "./agents/technical-analyst.md",
        "./agents/fundamental-analyst.md",
        "./agents/portfolio-analyst.md",
        "./agents/patent-researcher.md",
        "./agents/market-analyst.md",
        "./agents/risk-management-specialist.md",
        "./agents/dividend-analyst.md",
        "./agents/news-researcher.md",
        "./agents/crypto-technical-analyst.md",
        "./agents/crypto-fundamental-analyst.md",
        "./agents/crypto-portfolio-analyst.md"
      ],
      "skills": [
        "./skills/technical-analysis",
        "./skills/fundamental-analysis",
        "./skills/portfolio-analysis",
        "./skills/patent-research",
        "./skills/macroeconomic-analysis",
        "./skills/risk-management",
        "./skills/dividend-strategy",
        "./skills/sector-analysis",
        "./skills/crypto-technical-analysis",
        "./skills/crypto-tokenomics-analysis",
        "./skills/sdk-portfolio-automation",
        "./skills/sdk-automated-trading",
        "./skills/sdk-market-intelligence"
      ]
    },
    {
      "name": "gemini-codebase-intelligence",
      "source": "./plugins/gemini-codebase-intelligence",
      "description": "Intelligent Gemini CLI management for large codebase analysis and pattern detection. Provides hybrid routing between Gemini CLI and local tools, three command families (analyze, search, execute), and four specialized skills for pattern detection, search strategies, configuration, and result interpretation. Use PROACTIVELY when Claude needs to analyze extensive code patterns, architectural overviews, or search through large codebases efficiently.",
      "version": "1.0.0",
      "author": {
        "name": "Claude",
        "url": "https://github.com/anthropics"
      },
      "homepage": "https://github.com/lazarenkod/agents",
      "repository": "https://github.com/lazarenkod/agents",
      "license": "MIT",
      "keywords": [
        "codebase-analysis",
        "pattern-detection",
        "code-quality",
        "architecture-analysis",
        "gemini-cli",
        "hybrid-routing"
      ],
      "category": "code-analysis",
      "strict": false,
      "commands": [
        "./commands/analyze-codebase.md",
        "./commands/search-patterns.md",
        "./commands/execute-analysis.md"
      ],
      "agents": [
        "./agents/codebase-analysis-gateway.md",
        "./agents/gemini-cli-executor.md"
      ],
      "skills": [
        "./skills/pattern-detection",
        "./skills/codebase-search-strategies",
        "./skills/gemini-cli-configuration",
        "./skills/analysis-result-interpretation"
      ]
    },
    {
      "name": "operations-management",
      "source": "./plugins/operations-management",
      "description": "Expert operational management and COO capabilities for process optimization, project management, risk mitigation, and performance metrics. Delivers strategic operational guidance with systematic process improvement, cross-functional coordination, and data-driven performance management.",
      "version": "1.0.0",
      "author": {
        "name": "Dmitry Lazarenko",
        "url": "https://github.com/lazarenkod"
      },
      "homepage": "https://github.com/lazarenkod/agents",
      "repository": "https://github.com/lazarenkod/agents",
      "license": "MIT",
      "keywords": [
        "operations-management",
        "coo",
        "process-optimization",
        "project-management",
        "risk-management",
        "performance-metrics",
        "operational-excellence",
        "kpi",
        "okr"
      ],
      "category": "operations",
      "strict": false,
      "commands": [
        "./commands/operational-excellence.md"
      ],
      "agents": [
        "./agents/coo-executive.md"
      ],
      "skills": [
        "./skills/process-optimization",
        "./skills/project-management",
        "./skills/risk-management",
        "./skills/performance-metrics"
      ]
    },
    {
      "name": "ceo-operating-system",
      "source": "./plugins/ceo-operating-system",
      "description": "World-class Chief Executive Officer operating system with enhanced strategic vision, execution excellence, crisis management, and innovation strategy. Provides comprehensive CEO guidance with proven frameworks (OKRs, EXO model, First Principles Thinking) and best practices from Google, Amazon, Apple, Tesla, Netflix, and Microsoft. Includes advanced decision-making frameworks, board governance, investor relations, and organizational resilience. Features Russian language support and automatic markdown output.",
      "version": "1.1.0",
      "author": {
        "name": "Dmitry Lazarenko",
        "url": "https://github.com/lazarenkod"
      },
      "homepage": "https://github.com/lazarenkod/agents",
      "repository": "https://github.com/lazarenkod/agents",
      "license": "MIT",
      "keywords": [
        "ceo",
        "ceo-operating-system",
        "strategic-vision",
        "execution-management",
        "okr",
        "board-governance",
        "investor-relations",
        "organizational-leadership",
        "fundraising",
        "company-building",
        "crisis-management",
        "innovation-strategy",
        "world-class-ceo",
        "business-resilience",
        "first-principles-thinking",
        "russian-language-support"
      ],
      "category": "executive-leadership",
      "strict": false,
      "commands": [
        "./commands/strategic-planning.md"
      ],
      "agents": [
        "./agents/ceo-operating-system.md"
      ],
      "skills": [
        "./skills/strategic-vision",
        "./skills/execution-excellence",
        "./skills/board-investor-relations",
        "./skills/leadership-organization",
        "./skills/crisis-management",
        "./skills/innovation-strategy"
      ]
    },
    {
      "name": "tarantool-development",
      "source": "./plugins/tarantool-development",
      "description": "Expert Tarantool database development, distributed in-memory databases, Lua application development, clustering with Cartridge, and sharding with vshard. Masters architecture design, high-performance optimization, replication, and production deployments.",
      "version": "1.0.0",
      "author": {
        "name": "Dmitry Lazarenko",
        "url": "https://github.com/lazarenkod"
      },
      "homepage": "https://github.com/lazarenkod/agents",
      "repository": "https://github.com/lazarenkod/agents",
      "license": "MIT",
      "keywords": [
        "tarantool",
        "in-memory-database",
        "distributed-database",
        "lua-development",
        "cartridge",
        "vshard",
        "database-architecture",
        "replication",
        "sharding",
        "high-performance",
        "real-time-data"
      ],
      "category": "database",
      "strict": false,
      "commands": [
        "./commands/tarantool-data-model.md",
        "./commands/tarantool-application-dev.md",
        "./commands/tarantool-cluster-ops.md"
      ],
      "agents": [
        "./agents/tarantool-architect.md"
      ],
      "skills": [
        "./skills/tarantool-architecture",
        "./skills/lua-development",
        "./skills/vshard-sharding",
        "./skills/cartridge-framework",
        "./skills/tarantool-performance",
        "./skills/replication-ha"
      ]
    },
    {
      "name": "vk-cloud-marketplace",
      "source": "./plugins/vk-cloud-marketplace",
      "description": "Complete VK Cloud marketplace solution for image-based applications. Official Terraform provider (vk-cs/vkcs) integration with full resource reference, Packer image building with Ansible provisioning, service package management, VK Cloud Agent integration, tariff planning, monitoring with Telegraf/Prometheus. Includes real-world examples from production packages and official provider documentation.",
      "version": "2.2.0",
      "author": {
        "name": "Dmitry Lazarenko",
        "url": "https://github.com/lazarenkod"
      },
      "homepage": "https://github.com/lazarenkod/agents",
      "repository": "https://github.com/lazarenkod/agents",
      "license": "MIT",
      "keywords": [
        "vk-cloud",
        "marketplace",
        "service-package",
        "terraform",
        "vkcs-provider",
        "ivkcs-provider",
        "terraform-provider-vkcs",
        "vk-cloud-agent",
        "tariff-plans",
        "image-based-apps",
        "vendor-account",
        "cloud-init",
        "monitoring",
        "telegraf",
        "prometheus",
        "auto-recovery",
        "health-checks",
        "packer",
        "ansible",
        "image-build",
        "provisioning",
        "qemu-guest-agent",
        "infrastructure-as-code",
        "openstack",
        "neutron",
        "sprut"
      ],
      "category": "cloud",
      "strict": false,
      "commands": [
        "./commands/deploy-marketplace-app.md",
        "./commands/validate-app-config.md"
      ],
      "agents": [
        "./agents/vk-cloud-marketplace-specialist.md"
      ],
      "skills": [
        "./skills/vk-marketplace-deployment",
        "./skills/image-app-configuration",
        "./skills/packer-image-build",
        "./skills/ansible-marketplace-provisioning",
        "./skills/terraform-vkcs-provider"
      ]
    },
    {
      "name": "high-load-systems-architecture",
      "source": "./plugins/high-load-systems-architecture",
      "description": "World-class architecture for high-load distributed systems. Specializes in Linux kernel optimization, OS internals, storage architecture (Ceph, SDS), cloud virtualization (KVM, libvirt), CPU steal time optimization, and advanced virtualization performance tuning. Provides strategic guidance for designing, optimizing, and scaling mission-critical infrastructure with expert-level performance optimization.",
      "version": "2.0.0",
      "author": {
        "name": "Dmitry Lazarenko",
        "url": "https://github.com/lazarenkod"
      },
      "homepage": "https://github.com/lazarenkod/agents",
      "repository": "https://github.com/lazarenkod/agents",
      "license": "MIT",
      "keywords": [
        "high-load-systems",
        "system-architecture",
        "linux-kernel",
        "kernel-optimization",
        "os-internals",
        "distributed-storage",
        "ceph",
        "software-defined-storage",
        "sds",
        "virtualization",
        "kvm",
        "libvirt",
        "cloud-platform",
        "performance-optimization",
        "infrastructure-design",
        "scalability",
        "system-tuning",
        "storage-architecture",
        "cpu-steal-time",
        "virtualization-performance",
        "vm-optimization",
        "hypervisor-tuning",
        "vhost-optimization",
        "sr-iov",
        "numa-optimization",
        "huge-pages",
        "virtio-tuning"
      ],
      "category": "infrastructure",
      "strict": false,
      "commands": [
        "./commands/design-high-load-system.md",
        "./commands/optimize-linux-system.md",
        "./commands/analyze-cpu-steal-time.md",
        "./commands/tune-virtualization-performance.md"
      ],
      "agents": [
        "./agents/high-load-architect.md",
        "./agents/linux-kernel-specialist.md",
        "./agents/storage-architect.md",
        "./agents/virtualization-architect.md"
      ],
      "skills": [
        "./skills/high-load-system-design",
        "./skills/linux-kernel-optimization",
        "./skills/distributed-storage",
        "./skills/virtualization-patterns",
        "./skills/cpu-steal-time-optimization",
        "./skills/virtualization-performance-tuning"
      ]
    },
    {
      "name": "product-maturity",
      "source": "./plugins/product-maturity",
      "description": "Product team maturity assessment and improvement using FAANG-level best practices. Evaluate and elevate product team capabilities across technical excellence, product management, engineering practices, team culture, delivery operations, and data analytics. Comprehensive frameworks from AWS, Google, Amazon, Netflix, Meta, and Microsoft.",
      "version": "1.0.0",
      "author": {
        "name": "Dmitry Lazarenko",
        "url": "https://github.com/lazarenkod"
      },
      "homepage": "https://github.com/lazarenkod/agents",
      "repository": "https://github.com/lazarenkod/agents",
      "license": "MIT",
      "keywords": [
        "product-maturity",
        "team-assessment",
        "faang-practices",
        "product-excellence",
        "technical-excellence",
        "engineering-practices",
        "team-culture",
        "dora-metrics",
        "sre-practices",
        "ci-cd",
        "observability",
        "experimentation",
        "product-development",
        "okr",
        "agile",
        "organizational-maturity",
        "aws-practices",
        "google-practices",
        "netflix-practices",
        "transformation",
        "coaching"
      ],
      "category": "business",
      "strict": false,
      "commands": [
        "./commands/assess-product-maturity.md",
        "./commands/improve-product-maturity.md"
      ],
      "agents": [
        "./agents/product-maturity-advisor.md",
        "./agents/product-excellence-coach.md"
      ],
      "skills": [
        "./skills/product-maturity-model",
        "./skills/tech-excellence-practices",
        "./skills/product-development-lifecycle",
        "./skills/team-culture-patterns"
      ]
    },
    {
      "name": "enterprise-sales",
      "source": "./plugins/enterprise-sales",
      "description": "World-class enterprise sales management with comprehensive VK Cloud competitive intelligence. Features 5 specialized agents with deep expertise in VK Cloud products (VK Cloud, VK S3, VK Data Platform, VK Private Cloud) and complete competitive battlecards against global hyperscalers (AWS, Azure, GCP) and all Russian cloud providers (Yandex Cloud, Cloud.ru, Selectel, MTS, Arenadata, Astra, Basis, Zakroma, Rostelecom). Agents deliver enterprise B2B sales at AWS/Google/Azure level with proven strategies to win against any competitor through data sovereignty, cost arbitrage, and technical superiority positioning.",
      "version": "2.0.0",
      "author": {
        "name": "Dmitry Lazarenko",
        "url": "https://github.com/lazarenkod"
      },
      "homepage": "https://github.com/lazarenkod/agents",
      "repository": "https://github.com/lazarenkod/agents",
      "license": "MIT",
      "keywords": [
        "enterprise-sales",
        "b2b-sales",
        "sales-strategy",
        "vk-cloud",
        "vk-s3",
        "vk-data-platform",
        "vk-private-cloud",
        "competitive-positioning",
        "cloud-sales",
        "aws-competitor",
        "azure-competitor",
        "gcp-competitor",
        "yandex-cloud-competitor",
        "cloud-ru-competitor",
        "selectel-competitor",
        "russian-cloud-providers",
        "data-sovereignty",
        "import-substitution",
        "meddpicc",
        "spin-selling",
        "challenger-sale",
        "strategic-account-planning",
        "executive-engagement",
        "business-value",
        "roi-calculator",
        "deal-structuring",
        "sales-methodologies",
        "technical-sales",
        "solution-architect",
        "competitive-battlecards"
      ],
      "category": "business",
      "strict": false,
      "commands": [
        "./commands/account-plan.md",
        "./commands/deal-strategy.md",
        "./commands/proposal-builder.md",
        "./commands/roi-calculator.md",
        "./commands/competitive-battlecard.md"
      ],
      "agents": [
        "./agents/enterprise-sales-director.md",
        "./agents/enterprise-sales-strategist.md",
        "./agents/enterprise-negotiator.md",
        "./agents/strategic-account-executive.md",
        "./agents/solution-architect-seller.md"
      ],
      "skills": [
        "./skills/enterprise-sales-methodology",
        "./skills/strategic-account-planning",
        "./skills/executive-engagement",
        "./skills/negotiation-frameworks",
        "./skills/business-value-frameworks",
        "./skills/vk-cloud-competitive-positioning",
        "./skills/deal-structuring"
      ]
    },
    {
      "name": "world-class-leadership",
      "source": "./plugins/world-class-leadership",
      "description": "World-class executive leadership, team building, OKRs/KPIs, culture transformation, and talent development combining expertise from AWS, Google, Microsoft, Amazon, and OpenAI senior management. Includes expert agents for executive leadership, high-performance teams, goal-setting frameworks, and organizational culture excellence.",
      "version": "1.0.0",
      "author": {
        "name": "Dmitry Lazarenko",
        "url": "https://github.com/lazarenkod"
      },
      "homepage": "https://github.com/lazarenkod/agents",
      "repository": "https://github.com/lazarenkod/agents",
      "license": "MIT",
      "keywords": [
        "leadership",
        "management",
        "executive-leadership",
        "team-building",
        "okr",
        "kpi",
        "culture-transformation",
        "talent-development",
        "high-performance-teams",
        "change-management",
        "motivation",
        "goal-setting",
        "performance-management",
        "succession-planning",
        "employee-engagement"
      ],
      "category": "leadership",
      "strict": false,
      "commands": [
        "./commands/team-assessment.md",
        "./commands/okr-planning.md",
        "./commands/leadership-development-plan.md",
        "./commands/culture-audit.md"
      ],
      "agents": [
        "./agents/senior-executive-leader.md",
        "./agents/high-performance-team-builder.md",
        "./agents/okr-kpi-strategist.md",
        "./agents/culture-transformation-leader.md"
      ],
      "skills": [
        "./skills/executive-leadership",
        "./skills/team-motivation",
        "./skills/okr-framework",
        "./skills/high-performance-teams",
        "./skills/change-management",
        "./skills/culture-building",
        "./skills/talent-development"
      ]
    },
    {
      "name": "startup-founder",
      "source": "./plugins/startup-founder",
      "description": "World-class startup founder and CEO expertise for building companies from 0 to $100M ARR. Comprehensive guidance on fundraising from top VCs (Sequoia, a16z), team building, growth strategies, product-market fit, and operational scaling. Includes expert agents for fundraising, team building, and growth, plus skills for VC fundraising, PMF validation, niche discovery, MVP development, and value proposition design.",
      "version": "1.0.0",
      "author": {
        "name": "Dmitry Lazarenko",
        "url": "https://github.com/lazarenkod"
      },
      "homepage": "https://github.com/lazarenkod/agents",
      "repository": "https://github.com/lazarenkod/agents",
      "license": "MIT",
      "keywords": [
        "startup",
        "founder",
        "ceo",
        "fundraising",
        "venture-capital",
        "sequoia",
        "andreessen-horowitz",
        "series-a",
        "series-b",
        "team-building",
        "growth-strategy",
        "product-market-fit",
        "mvp",
        "pitch-deck",
        "value-proposition",
        "go-to-market",
        "scaling",
        "unicorn",
        "100m-arr",
        "yc",
        "benchmark",
        "niche-discovery",
        "market-analysis"
      ],
      "category": "business",
      "strict": false,
      "commands": [
        "./commands/startup-init.md",
        "./commands/pitch-deck-generator.md",
        "./commands/business-model-canvas.md"
      ],
      "agents": [
        "./agents/startup-founder-ceo.md",
        "./agents/fundraising-expert.md",
        "./agents/team-builder.md",
        "./agents/growth-strategist.md"
      ],
      "skills": [
        "./skills/venture-capital-fundraising",
        "./skills/product-market-fit",
        "./skills/niche-discovery",
        "./skills/mvp-validation",
        "./skills/value-proposition-design"
      ]
    },
    {
<<<<<<< HEAD
      "name": "gemini-integration",
      "source": "./plugins/gemini-integration",
      "description": "Интеграция Claude Code с Google Gemini CLI для делегирования подзадач. Оркестрирует распределение задач между Claude и Gemini, обеспечивая оптимальное использование сильных сторон каждой модели. Включает агента для оркестрации, скиллы для работы с Gemini CLI и делегирования задач, а также команду для прямого вызова Gemini.",
=======
      "name": "vk-cloud-presale",
      "source": "./plugins/vk-cloud-presale",
      "description": "World-class VK Cloud pre-sale solution architect expertise for Public Cloud, Private Cloud, VK S3, VK Kubernetes, VK Data Platform, VK Dev Platform, Bare Metal, and DBaaS. Features 5 specialized agents (presale-solution-architect, cloud-economics-specialist, technical-discovery-specialist, competitive-strategist, proposal-engineer) with senior-level capabilities from AWS, Azure, Google Cloud, Microsoft, Stripe, Netflix, NVIDIA, Oracle, and SAP. Comprehensive skills covering VK Cloud products, reference architectures, competitive battlecards (vs AWS/Azure/GCP/Yandex/Cloud.ru/all Russian providers), pre-sale methodology, ROI/TCO modeling. All outputs saved in Russian markdown. Built with Claude Agent SDK for competitive intelligence, technical discovery automation, and data-driven proposals.",
>>>>>>> 9cef1ef7
      "version": "1.0.0",
      "author": {
        "name": "Dmitry Lazarenko",
        "url": "https://github.com/lazarenkod"
      },
      "homepage": "https://github.com/lazarenkod/agents",
      "repository": "https://github.com/lazarenkod/agents",
      "license": "MIT",
      "keywords": [
<<<<<<< HEAD
        "gemini",
        "gemini-cli",
        "ai-integration",
        "task-delegation",
        "multi-model",
        "orchestration",
        "google-gemini",
        "ai-collaboration",
        "research",
        "code-generation"
      ],
      "category": "ai-ml",
      "strict": false,
      "commands": [
        "./commands/gemini-task.md"
      ],
      "agents": [
        "./agents/gemini-orchestrator.md"
      ],
      "skills": [
        "./skills/gemini-cli-usage",
        "./skills/task-delegation"
      ]
    },
    {
      "name": "cloud-enterprise-roles",
      "source": "./plugins/cloud-enterprise-roles",
      "description": "Senior-level enterprise roles for cloud-native projects: Systems Analyst (requirements engineering, data modeling, business process analysis), Systems Architect (cloud architecture, distributed systems, security patterns), Technical Writer (API documentation, docs-as-code, developer experience). Expertise equivalent to AWS, Azure, Google Cloud, Microsoft, SAP, Oracle, Stripe, MongoDB senior professionals.",
      "version": "1.0.0",
      "author": {
        "name": "Dmitry Lazarenko",
        "url": "https://github.com/lazarenkod"
      },
      "homepage": "https://github.com/lazarenkod/agents",
      "repository": "https://github.com/lazarenkod/agents",
      "license": "MIT",
      "keywords": [
        "systems-analyst",
        "systems-architect",
        "technical-writer",
        "enterprise-architecture",
        "requirements-engineering",
        "cloud-architecture",
        "api-documentation",
        "distributed-systems",
        "security-architecture",
        "data-modeling",
        "business-process-analysis",
        "docs-as-code",
        "developer-experience",
        "aws",
        "azure",
        "gcp",
        "enterprise",
        "cloud-native"
      ],
      "category": "enterprise",
      "strict": false,
      "commands": [
        "./commands/analyze-requirements.md",
        "./commands/design-architecture.md",
        "./commands/create-api-docs.md"
      ],
      "agents": [
        "./agents/systems-analyst.md",
        "./agents/systems-architect.md",
        "./agents/technical-writer.md"
      ],
      "skills": [
        "./skills/requirements-engineering",
        "./skills/enterprise-data-modeling",
        "./skills/business-process-analysis",
        "./skills/cloud-architecture-patterns",
        "./skills/distributed-systems-design",
        "./skills/security-architecture",
        "./skills/api-documentation-excellence",
        "./skills/docs-as-code-workflows",
        "./skills/developer-experience-optimization"
      ]
    },
    {
      "name": "marketing-suite",
      "source": "./plugins/marketing-suite",
      "description": "World-class enterprise marketing suite with 3 senior-level AI agents for Product Marketing, Growth Marketing, and Account-Based Marketing. Expertise from AWS, Microsoft, Stripe, Netflix, Salesforce, Airbnb combining positioning, growth experimentation, ABM orchestration with 12 specialized skills and 3 powerful commands for launches, growth sprints, and ABM campaigns.",
      "version": "1.0.0",
      "author": {
        "name": "Dmitry Lazarenko",
        "url": "https://github.com/lazarenkod"
      },
      "homepage": "https://github.com/lazarenkod/agents",
      "repository": "https://github.com/lazarenkod/agents",
      "license": "MIT",
      "keywords": [
        "marketing",
        "product-marketing",
        "growth-marketing",
        "abm",
        "account-based-marketing",
        "positioning",
        "messaging",
        "go-to-market",
        "gtm",
        "competitive-intelligence",
        "battle-cards",
        "product-launch",
        "growth-experiments",
        "ab-testing",
        "funnel-optimization",
        "retention",
        "plg",
        "product-led-growth",
        "viral-loops",
        "account-planning",
        "buying-committee",
        "intent-data",
        "sales-marketing-alignment",
        "revenue-attribution",
        "meddic",
        "ice-scoring",
        "north-star-metric",
        "aarrr-metrics",
        "enterprise-marketing",
        "b2b-marketing",
        "demand-generation",
        "lead-generation"
      ],
      "category": "marketing",
      "strict": false,
      "commands": [
        "./commands/launch-product.md",
        "./commands/growth-sprint.md",
        "./commands/abm-campaign.md"
      ],
      "agents": [
        "./agents/product-marketing-manager.md",
        "./agents/growth-marketing-strategist.md",
        "./agents/abm-architect.md"
      ],
      "skills": [
        "./skills/product-positioning",
        "./skills/competitive-intelligence",
        "./skills/gtm-planning",
        "./skills/growth-experimentation",
        "./skills/funnel-optimization",
        "./skills/retention-tactics",
        "./skills/plg-tactics",
        "./skills/account-planning",
        "./skills/buying-committee",
        "./skills/intent-orchestration"
=======
        "vk-cloud",
        "presale",
        "solution-architect",
        "pre-sale-architect",
        "cloud-architecture",
        "public-cloud",
        "private-cloud",
        "vk-s3",
        "vk-kubernetes",
        "vk-data-platform",
        "vk-dev-platform",
        "bare-metal",
        "dbaas",
        "competitive-positioning",
        "aws-competitor",
        "azure-competitor",
        "gcp-competitor",
        "yandex-cloud-competitor",
        "cloud-ru-competitor",
        "selectel-competitor",
        "technical-discovery",
        "tco-analysis",
        "roi-calculator",
        "proposal-engineering",
        "rfp-response",
        "cloud-migration",
        "data-sovereignty",
        "152-fz-compliance",
        "clickhouse",
        "kubernetes",
        "s3-storage",
        "postgresql",
        "mongodb",
        "redis",
        "kafka",
        "gitlab",
        "reference-architectures",
        "competitive-battlecards",
        "enterprise-sales",
        "b2b-sales",
        "russian-output",
        "markdown-saving"
      ],
      "category": "business",
      "strict": false,
      "commands": [
        "./commands/discovery-session.md",
        "./commands/solution-design.md",
        "./commands/tco-calculator.md"
      ],
      "agents": [
        "./agents/presale-solution-architect.md",
        "./agents/cloud-economics-specialist.md",
        "./agents/technical-discovery-specialist.md",
        "./agents/competitive-strategist.md",
        "./agents/proposal-engineer.md"
      ],
      "skills": [
        "./skills/vk-cloud-products",
        "./skills/presale-methodology",
        "./skills/reference-architectures",
        "./skills/competitive-battlecards"
>>>>>>> 9cef1ef7
      ]
    }
  ]
}<|MERGE_RESOLUTION|>--- conflicted
+++ resolved
@@ -2655,15 +2655,9 @@
       ]
     },
     {
-<<<<<<< HEAD
       "name": "gemini-integration",
       "source": "./plugins/gemini-integration",
       "description": "Интеграция Claude Code с Google Gemini CLI для делегирования подзадач. Оркестрирует распределение задач между Claude и Gemini, обеспечивая оптимальное использование сильных сторон каждой модели. Включает агента для оркестрации, скиллы для работы с Gemini CLI и делегирования задач, а также команду для прямого вызова Gemini.",
-=======
-      "name": "vk-cloud-presale",
-      "source": "./plugins/vk-cloud-presale",
-      "description": "World-class VK Cloud pre-sale solution architect expertise for Public Cloud, Private Cloud, VK S3, VK Kubernetes, VK Data Platform, VK Dev Platform, Bare Metal, and DBaaS. Features 5 specialized agents (presale-solution-architect, cloud-economics-specialist, technical-discovery-specialist, competitive-strategist, proposal-engineer) with senior-level capabilities from AWS, Azure, Google Cloud, Microsoft, Stripe, Netflix, NVIDIA, Oracle, and SAP. Comprehensive skills covering VK Cloud products, reference architectures, competitive battlecards (vs AWS/Azure/GCP/Yandex/Cloud.ru/all Russian providers), pre-sale methodology, ROI/TCO modeling. All outputs saved in Russian markdown. Built with Claude Agent SDK for competitive intelligence, technical discovery automation, and data-driven proposals.",
->>>>>>> 9cef1ef7
       "version": "1.0.0",
       "author": {
         "name": "Dmitry Lazarenko",
@@ -2673,7 +2667,6 @@
       "repository": "https://github.com/lazarenkod/agents",
       "license": "MIT",
       "keywords": [
-<<<<<<< HEAD
         "gemini",
         "gemini-cli",
         "ai-integration",
@@ -2823,7 +2816,21 @@
         "./skills/account-planning",
         "./skills/buying-committee",
         "./skills/intent-orchestration"
-=======
+      ]
+    },
+    {
+      "name": "vk-cloud-presale",
+      "source": "./plugins/vk-cloud-presale",
+      "description": "World-class VK Cloud pre-sale solution architect expertise for Public Cloud, Private Cloud, VK S3, VK Kubernetes, VK Data Platform, VK Dev Platform, Bare Metal, and DBaaS. Features 5 specialized agents (presale-solution-architect, cloud-economics-specialist, technical-discovery-specialist, competitive-strategist, proposal-engineer) with senior-level capabilities from AWS, Azure, Google Cloud, Microsoft, Stripe, Netflix, NVIDIA, Oracle, and SAP. Comprehensive skills covering VK Cloud products, reference architectures, competitive battlecards (vs AWS/Azure/GCP/Yandex/Cloud.ru/all Russian providers), pre-sale methodology, ROI/TCO modeling. All outputs saved in Russian markdown. Built with Claude Agent SDK for competitive intelligence, technical discovery automation, and data-driven proposals.",
+      "version": "1.0.0",
+      "author": {
+        "name": "Dmitry Lazarenko",
+        "url": "https://github.com/lazarenkod"
+      },
+      "homepage": "https://github.com/lazarenkod/agents",
+      "repository": "https://github.com/lazarenkod/agents",
+      "license": "MIT",
+      "keywords": [
         "vk-cloud",
         "presale",
         "solution-architect",
@@ -2886,7 +2893,6 @@
         "./skills/presale-methodology",
         "./skills/reference-architectures",
         "./skills/competitive-battlecards"
->>>>>>> 9cef1ef7
       ]
     }
   ]
